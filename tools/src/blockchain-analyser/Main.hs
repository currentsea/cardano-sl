{-# LANGUAGE BangPatterns  #-}
{-# LANGUAGE TupleSections #-}
module Main where

import           Universum

import           System.Directory (canonicalizePath, doesDirectoryExist,
                     getFileSize, listDirectory, withCurrentDirectory)

import           Pos.Chain.Block (Undo)
import qualified Pos.Client.CLI as CLI
import           Pos.Core (HasConfiguration)
import           Pos.Core.Block (Block, HeaderHash, headerHash)
import           Pos.Core.Chrono (NewestFirst (..))
import           Pos.DB (closeNodeDBs, openNodeDBs)
import           Pos.DB.Block (getUndo)
import qualified Pos.DB.Block as DB
import           Pos.DB.Class (getBlock)
import qualified Pos.DB.GState.Common as GS
import           Pos.Launcher (withConfigurations)
import           Pos.Util.Log (Severity (Debug), setupLogging)
import           Pos.Util.LoggerConfig (defaultInteractiveConfiguration)
import           Pos.Util.Trace.Named (TraceNamed, appendName, namedTrace)

import           Options (CLIOptions (..), getOptions)
import           Rendering (render, renderBlock, renderBlocks, renderHeader)
import           Types (BlockchainInspector, DBFolderStat,
                     initBlockchainAnalyser, prevBlock)

-- | Like Unix's `du -s`, but works across all the major platforms and
-- returns the total number of bytes the directory occupies on disk.
-- Recurses inside each directory it finds.
du_s :: FilePath -> IO Integer
du_s root = go 0 [root]
  where
    go !acc [] = return acc
    go !acc (f:fs) = do
        sz        <- getFileSize f
        isDir     <- doesDirectoryExist f
        extraDirs <- if isDir then ls f else return mempty
        go (acc + sz) (extraDirs <> fs)

ls :: FilePath -> IO [FilePath]
ls f = withCurrentDirectory f ((listDirectory >=> mapM canonicalizePath) f)

-- | Calculate the size of each folder.
dbSizes :: FilePath -> IO [DBFolderStat]
dbSizes root = do
    parents <- ls root
    forM (root : parents) $ \f -> (toText f,) <$> du_s f

-- | Analyse the blockchain, printing useful statistics.
analyseBlockchain :: HasConfiguration => CLIOptions -> HeaderHash -> BlockchainInspector ()
analyseBlockchain cli tip =
    if incremental cli then do putText (renderHeader cli)
                               analyseBlockchainEagerly cli tip
                       else analyseBlockchainLazily cli

-- | Tries to fetch a `Block` given its `HeaderHash`.
fetchBlock :: HasConfiguration => HeaderHash -> BlockchainInspector (Maybe Block)
fetchBlock = getBlock

-- | Tries to fetch an `Undo` for the given `Block`.
fetchUndo :: HasConfiguration => Block -> BlockchainInspector (Maybe Undo)
fetchUndo = getUndo . headerHash

-- | Analyse the blockchain lazily by rendering all the blocks at once, loading the whole
-- blockchain into memory. This mode generates very nice-looking tables, but using it for
-- big DBs might not be feasible.
analyseBlockchainLazily :: HasConfiguration => CLIOptions -> BlockchainInspector ()
analyseBlockchainLazily cli = do
    allBlocks <- map (bimap identity Just) . getNewestFirst <$> DB.loadBlundsFromTipWhile (const True)
    putText (renderBlocks cli allBlocks)

-- | Analyse the blockchain eagerly, rendering a block at time, without loading the whole
-- blockchain into memory.
analyseBlockchainEagerly :: HasConfiguration => CLIOptions -> HeaderHash -> BlockchainInspector ()
analyseBlockchainEagerly cli currentTip = do
    let processBlock block mbUndo = do putText (renderBlock cli (block, mbUndo))
                                       analyseBlockchainEagerly cli (prevBlock block)
    nextBlock <- fetchBlock currentTip
    case nextBlock of
        Nothing -> return ()
        Just b  -> fetchUndo b >>= processBlock b

-- | The main entrypoint.
main :: IO ()
main = do
    lh <- setupLogging $ defaultInteractiveConfiguration Debug
    let logTrace = appendName "blockchain-analyser" $ namedTrace lh
    args <- getOptions
    CLI.printFlags logTrace
    action logTrace args

<<<<<<< HEAD
action :: TraceNamed IO -> CLIOptions -> IO ()
action logTrace cli@CLIOptions{..} = withConfigurations logTrace Nothing conf $ \_ _ -> do
=======
action :: CLIOptions -> IO ()
action cli@CLIOptions{..} = withConfigurations Nothing conf $ \_ _ _ -> do
>>>>>>> 658af4f0
    -- Render the first report
    sizes <- liftIO (canonicalizePath dbPath >>= dbSizes)
    liftIO $ putText $ render uom printMode sizes

    -- Now open the DB and inspect it, generating the second report
    bracket (openNodeDBs False dbPath) closeNodeDBs $ \db ->
        initBlockchainAnalyser db $
            GS.getTip >>= analyseBlockchain cli
  where
    conf = CLI.configurationOptions commonArgs<|MERGE_RESOLUTION|>--- conflicted
+++ resolved
@@ -92,13 +92,8 @@
     CLI.printFlags logTrace
     action logTrace args
 
-<<<<<<< HEAD
 action :: TraceNamed IO -> CLIOptions -> IO ()
-action logTrace cli@CLIOptions{..} = withConfigurations logTrace Nothing conf $ \_ _ -> do
-=======
-action :: CLIOptions -> IO ()
-action cli@CLIOptions{..} = withConfigurations Nothing conf $ \_ _ _ -> do
->>>>>>> 658af4f0
+action logTrace cli@CLIOptions{..} = withConfigurations logTrace Nothing conf $ \_ _ _ -> do
     -- Render the first report
     sizes <- liftIO (canonicalizePath dbPath >>= dbSizes)
     liftIO $ putText $ render uom printMode sizes
