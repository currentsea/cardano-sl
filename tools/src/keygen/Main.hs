--- conflicted
+++ resolved
@@ -128,15 +128,9 @@
             Log.logInfo (toText gkoOutDir <> " generated successfully")
 
 genVssCert
-<<<<<<< HEAD
     :: (HasConfigurations, Log.WithLogger m, MonadIO m)
     => FilePath -> m ()
 genVssCert path = do
-=======
-    :: (HasConfigurations, WithLogger m, MonadIO m)
-    => ProtocolMagic -> FilePath -> m ()
-genVssCert pm path = do
->>>>>>> 3e300b2c
     us <- readUserSecret path
     let primKey = fromMaybe (error "No primary key") (us ^. usPrimKey)
         vssKey  = fromMaybe (error "No VSS key") (us ^. usVss)
@@ -162,7 +156,6 @@
 
 {-
     setupLogging Nothing $ productionB <> termSeveritiesOutB debugPlus
-<<<<<<< HEAD
     usingLoggerName "keygen" $ withConfigurations koConfigurationOptions $ \_ -> do
 -}
 
@@ -178,17 +171,4 @@
               -- GenerateKeysBySpec gkbg -> generateKeysByGenesis gkbg
               --DumpGenesisData dgdPath dgdCanonical
                                     -- -> CLI.dumpGenesisData dgdCanonical dgdPath
-              _                       -> Log.logWarning "command not understood"
-=======
-    usingLoggerName "keygen" $ withConfigurations Nothing koConfigurationOptions $ \_ pm -> do
-        logInfo "Processing command"
-        case koCommand of
-            RearrangeMask msk       -> rearrange msk
-            GenerateKey path        -> genPrimaryKey path
-            GenerateVss path        -> genVssCert pm path
-            ReadKey path            -> readKey path
-            DumpAvvmSeeds opts      -> dumpAvvmSeeds opts
-            GenerateKeysBySpec gkbg -> generateKeysByGenesis gkbg
-            DumpGenesisData dgdPath dgdCanonical
-                                    -> CLI.dumpGenesisData dgdCanonical dgdPath
->>>>>>> 3e300b2c
+              _                       -> Log.logWarning "command not understood"