let
  fixedNixpkgs = (import ./lib.nix).fetchNixPkgs;
in
  { supportedSystems ? [ "x86_64-linux" "x86_64-darwin" ]
  , scrubJobs ? true
  , dconfigs ? [ "testnet_staging" ]
<<<<<<< HEAD
=======
  , cardano ? { outPath = ./.; rev = "abcdef"; }
>>>>>>> cde0a7d7
}:
with import (fixedNixpkgs + "/pkgs/top-level/release-lib.nix") { inherit supportedSystems scrubJobs; packageSet = import ./.; };
with builtins;
let
  lib = import ./lib.nix;
  pkgs = import lib.fetchNixPkgs { config={}; };
  mkJob = dconfig: system: let
    jobs = import ./. { inherit system dconfig; gitrev = cardano.rev; };
  in {
    name = system;
    value = {
      inherit (jobs) cardano-sl cardano-sl-static cardano-sl-tools cardano-sl-explorer-static stack2nix;
    };
  };
  mkJobs = dconfig: systems: listToAttrs (map (mkJob dconfig) systems);
  mkDconfigs = dconfig: let
    cardano = import ./. { inherit pkgs dconfig; gitrev = cardano.rev; };
    jobs = mkJobs dconfig supportedSystems;
  in {
    name = dconfig;
    value = jobs;
  };
  cardano-jobs = (listToAttrs (map mkDconfigs dconfigs));
  tests = import ./tests { inherit pkgs; supportedSystems = [ "x86_64-linux" ]; };
  cardano = import ./. { inherit pkgs; };
in {
  inherit (cardano) make-genesis;
  inherit tests;
} // cardano-jobs<|MERGE_RESOLUTION|>--- conflicted
+++ resolved
@@ -4,10 +4,7 @@
   { supportedSystems ? [ "x86_64-linux" "x86_64-darwin" ]
   , scrubJobs ? true
   , dconfigs ? [ "testnet_staging" ]
-<<<<<<< HEAD
-=======
   , cardano ? { outPath = ./.; rev = "abcdef"; }
->>>>>>> cde0a7d7
 }:
 with import (fixedNixpkgs + "/pkgs/top-level/release-lib.nix") { inherit supportedSystems scrubJobs; packageSet = import ./.; };
 with builtins;
