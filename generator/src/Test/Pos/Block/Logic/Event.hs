--- conflicted
+++ resolved
@@ -32,11 +32,7 @@
                      BlockRollbackResult (..), BlockScenario,
                      BlockScenario' (..), SnapshotId, SnapshotOperation (..),
                      beaInput, beaOutValid, berInput, berOutValid)
-<<<<<<< HEAD
-import           Pos.Txp (MonadTxpLocal)
 import           Pos.Util.Trace (noTrace)
-=======
->>>>>>> 7da7cd82
 import           Pos.Util.Util (eitherToThrow, lensOf)
 
 import           Test.Pos.Block.Logic.Mode (BlockTestContext,
