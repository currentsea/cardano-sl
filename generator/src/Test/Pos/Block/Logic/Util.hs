{-# LANGUAGE AllowAmbiguousTypes #-}

-- | Utilities for block logic testing.

module Test.Pos.Block.Logic.Util
       ( EnableTxPayload (..)
       , InplaceDB (..)
       , bpGenBlocks
       , bpGenBlock
       , genBlockGenParams
       , bpGoToArbitraryState
       , withCurrentSlot
       , satisfySlotCheck
       , getAllSecrets
       ) where

import           Universum

import           Control.Monad.Random.Strict (evalRandT)
import           Data.Default (Default (def))
import qualified Data.List as List (head)
import qualified Data.Set as Set
import           Test.QuickCheck.Gen (Gen (MkGen), sized)
import           Test.QuickCheck.Monadic (PropertyM, pick)

import           Pos.AllSecrets (AllSecrets, HasAllSecrets (..), allSecrets)
import           Pos.Chain.Block (Blund)
import           Pos.Chain.Txp (TxpConfiguration (..))
import           Pos.Core (BlockCount, HasGenesisData, HasProtocolConstants,
                     SlotId (..), epochIndexL, genesisData)
import           Pos.Core.Block (Block)
import           Pos.Core.Chrono (NE, OldestFirst (..))
import           Pos.Core.Genesis (GenesisData (..))
import           Pos.Crypto (ProtocolMagic)
import           Pos.DB.Txp (MempoolExt, MonadTxpLocal, TxpGlobalSettings,
                     txpGlobalSettings)
import           Pos.Generator.Block (BlockGenMode, BlockGenParams (..),
                     MonadBlockGenInit, genBlocks, tgpTxCountRange)
import           Pos.Util (HasLens', _neLast)
import           Pos.Util.Trace (noTrace)
import           Test.Pos.Block.Logic.Mode (BlockProperty, BlockTestContext,
                     btcSlotIdL)

-- | Wrapper for 'bpGenBlocks' to clarify the meaning of the argument.
newtype EnableTxPayload = EnableTxPayload Bool

-- | Wrapper for 'bpGenBlocks' to clarify the meaning of the argument.
newtype InplaceDB = InplaceDB Bool

-- | Generate arbitrary valid blocks inside 'BlockProperty'. The first
-- argument specifies how many blocks should be generated. If it's
-- 'Nothing', the number of blocks will be generated by QuickCheck
-- engine.
genBlockGenParams
    :: ( HasGenesisData
       , HasAllSecrets ctx
       , MonadReader ctx m
       )
    => ProtocolMagic
    -> Maybe BlockCount
    -> EnableTxPayload
    -> InplaceDB
    -> PropertyM m BlockGenParams
genBlockGenParams pm blkCnt (EnableTxPayload enableTxPayload) (InplaceDB inplaceDB) = do
    allSecrets_ <- lift $ getAllSecrets
    let genStakeholders = gdBootStakeholders genesisData
    let genBlockGenParamsF s =
            pure
                BlockGenParams
                { _bgpSecrets = allSecrets_
                , _bgpBlockCount = fromMaybe (fromIntegral s) blkCnt
                , _bgpTxGenParams =
                      def & tgpTxCountRange %~ bool (const (0,0)) identity enableTxPayload
                , _bgpInplaceDB = inplaceDB
                , _bgpGenStakeholders = genStakeholders
                , _bgpSkipNoKey = False
                , _bgpTxpGlobalSettings = txpGlobalSettings pm (TxpConfiguration 200 Set.empty)
                }
    pick $ sized genBlockGenParamsF

-- | Generate and apply arbitrary valid blocks inside 'BlockProperty'. The first
-- argument specifies how many blocks should be generated. If it's
-- 'Nothing', the number of blocks will be generated by QuickCheck
-- engine.
bpGenBlocks
    :: ( MonadBlockGenInit ctx m
       , HasLens' ctx TxpGlobalSettings
       , Default (MempoolExt m)
       , MonadTxpLocal (BlockGenMode (MempoolExt m) m)
       , HasAllSecrets ctx
       )
    => ProtocolMagic
    -> TxpConfiguration
    -> Maybe BlockCount
    -> EnableTxPayload
    -> InplaceDB
    -> PropertyM m (OldestFirst [] Blund)
bpGenBlocks pm txpConfig blkCnt enableTxPayload inplaceDB = do
    params <- genBlockGenParams pm blkCnt enableTxPayload inplaceDB
    g <- pick $ MkGen $ \qc _ -> qc
<<<<<<< HEAD
    lift $ OldestFirst <$> evalRandT (genBlocks noTrace pm params maybeToList) g
=======
    lift $ OldestFirst <$> evalRandT (genBlocks pm txpConfig params maybeToList) g
>>>>>>> 658af4f0

-- | A version of 'bpGenBlocks' which generates exactly one
-- block. Allows one to avoid unsafe functions sometimes.
bpGenBlock
    :: ( MonadBlockGenInit ctx m
       , HasLens' ctx TxpGlobalSettings
       , MonadTxpLocal (BlockGenMode (MempoolExt m) m)
       , HasAllSecrets ctx
       , Default (MempoolExt m)
       )
    => ProtocolMagic
    -> TxpConfiguration
    -> EnableTxPayload
    -> InplaceDB
    -> PropertyM m Blund
-- 'unsafeHead' is safe because we create exactly 1 block
bpGenBlock pm txpConfig = fmap (List.head . toList) ... bpGenBlocks pm txpConfig (Just 1)

getAllSecrets :: (MonadReader ctx m, HasAllSecrets ctx) => m AllSecrets
getAllSecrets = view allSecrets

-- | Go to arbitrary global state in 'BlockProperty'.
bpGoToArbitraryState :: BlockProperty ()
-- TODO: generate arbitrary blocks, apply them.
bpGoToArbitraryState = pass

-- | Perform action pretending current slot is the given one.
withCurrentSlot :: MonadReader BlockTestContext m => SlotId -> m a -> m a
withCurrentSlot slot = local (set btcSlotIdL $ Just slot)

-- | This simple helper is useful when one needs to verify
-- blocks. Blocks verification checks that blocks are not from
-- future. This function pretends that current slot is after the last
-- slot of the given blocks.
satisfySlotCheck
    :: ( HasProtocolConstants, MonadReader BlockTestContext m)
    => OldestFirst NE Block
    -> m a
    -> m a
satisfySlotCheck (OldestFirst blocks) action =
    let lastEpoch = blocks ^. _neLast . epochIndexL
    in withCurrentSlot (SlotId (lastEpoch + 1) minBound) action<|MERGE_RESOLUTION|>--- conflicted
+++ resolved
@@ -98,11 +98,7 @@
 bpGenBlocks pm txpConfig blkCnt enableTxPayload inplaceDB = do
     params <- genBlockGenParams pm blkCnt enableTxPayload inplaceDB
     g <- pick $ MkGen $ \qc _ -> qc
-<<<<<<< HEAD
-    lift $ OldestFirst <$> evalRandT (genBlocks noTrace pm params maybeToList) g
-=======
-    lift $ OldestFirst <$> evalRandT (genBlocks pm txpConfig params maybeToList) g
->>>>>>> 658af4f0
+    lift $ OldestFirst <$> evalRandT (genBlocks noTrace pm txpConfig params maybeToList) g
 
 -- | A version of 'bpGenBlocks' which generates exactly one
 -- block. Allows one to avoid unsafe functions sometimes.
