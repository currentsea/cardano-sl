--- conflicted
+++ resolved
@@ -39,11 +39,7 @@
 import           Pos.DB.Update (getAdoptedBVFull)
 import qualified Pos.GState as GS
 import           Pos.Launcher (HasConfigurations)
-<<<<<<< HEAD
-import qualified Pos.Lrc as Lrc
 import           Pos.Util.Trace (noTrace)
-=======
->>>>>>> 658af4f0
 import           Pos.Util.Util (getKeys)
 
 import           Test.Pos.Block.Logic.Mode (BlockProperty, TestParams (..),
@@ -66,11 +62,7 @@
             -- negligible) and performance matters (but not very much,
             -- so we can run more than once).
             modifyMaxSuccess (const 4) $ prop lrcCorrectnessDesc $
-<<<<<<< HEAD
-                blockPropertyToProperty noTrace genTestParams lrcCorrectnessProp
-=======
-                blockPropertyToProperty genTestParams (lrcCorrectnessProp txpConfig)
->>>>>>> 658af4f0
+                blockPropertyToProperty noTrace genTestParams (lrcCorrectnessProp txpConfig)
             -- This test is relatively slow, hence we launch it only 15 times.
             modifyMaxSuccess (const 15) $ blockPropertySpec lessThanKAfterCrucialDesc
                 (lessThanKAfterCrucialProp txpConfig)
@@ -266,15 +258,11 @@
                              (EnableTxPayload False)
                              (InplaceDB False)
     let blund = emptyBlund & _1 . _Right . mainBlockTxPayload .~ txPayload
-<<<<<<< HEAD
+    (adoptedBV, adoptedBVD) <- run getAdoptedBVFull
     lift $ applyBlocksUnsafe noTrace
                              dummyProtocolMagic
-=======
-    (adoptedBV, adoptedBVD) <- run getAdoptedBVFull
-    lift $ applyBlocksUnsafe dummyProtocolMagic
                              adoptedBV
                              adoptedBVD
->>>>>>> 658af4f0
                              (ShouldCallBListener False)
                              (one blund)
                              Nothing
