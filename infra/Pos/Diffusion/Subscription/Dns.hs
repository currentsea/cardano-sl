--- conflicted
+++ resolved
@@ -42,11 +42,7 @@
     -> TVar (Map NodeId SubscriptionStatus)
     -> SendActions m
     -> m ()
-<<<<<<< HEAD
-dnsSubscriptionWorker oq defaultPort DnsDomains{..} keepaliveTimer nextSlotDuration sendActions = do
-=======
-dnsSubscriptionWorker oq networkCfg DnsDomains{..} keepaliveTimer nextSlotDuration subStatus sendActions = do
->>>>>>> 56f870b2
+dnsSubscriptionWorker oq defaultPort DnsDomains{..} keepaliveTimer nextSlotDuration subStatus sendActions = do
     -- Shared state between the threads which do subscriptions.
     -- It's a 'Map Int (Alts NodeId)' used to determine the current
     -- peers set for our bucket 'BucketBehindNatWorker'. Each thread takes
