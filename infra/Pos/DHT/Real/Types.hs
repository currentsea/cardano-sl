--- conflicted
+++ resolved
@@ -3,33 +3,13 @@
 {-# LANGUAGE UndecidableInstances #-}
 
 module Pos.DHT.Real.Types
-<<<<<<< HEAD
-       ( KademliaDHT
-       , asksKademliaDHT
-       , KademliaDHTInstance (..)
-       , KademliaDHTInstanceConfig (..)
-       , DHTHandle
-       , WithKademliaDHTInstance
-       , getKademliaDHTInstance
-=======
        ( KademliaDHTInstance (..)
        , KademliaDHTInstanceConfig (..)
        , DHTHandle
->>>>>>> 1b101ea1
        ) where
 
 import           Universum                    hiding (fromStrict, toStrict)
 
-<<<<<<< HEAD
-import           Control.Concurrent.STM       (TVar)
-import qualified Control.Monad.Ether.Implicit as Ether
-import qualified Data.ByteString              as BS
-import           Data.ByteString.Lazy         (fromStrict, toStrict)
-import qualified Network.Kademlia             as K
-
-import           Pos.Binary.Class             (Bi (..), decodeOrFail, encode)
-import           Pos.DHT.Model.Types          (DHTData, DHTKey, DHTNode (..))
-=======
 import           Control.Concurrent.STM    (TVar)
 import qualified Data.ByteString           as BS
 import           Data.ByteString.Lazy      (fromStrict, toStrict)
@@ -38,7 +18,6 @@
 
 import           Pos.Binary.Class          (Bi (..), decodeOrFail, encode)
 import           Pos.DHT.Model.Types       (DHTData, DHTKey, DHTNode (..))
->>>>>>> 1b101ea1
 
 toBSBinary :: Bi b => b -> BS.ByteString
 toBSBinary = toStrict . encode
@@ -77,24 +56,5 @@
     , kdcInitialPeers    :: ![DHTNode]
     , kdcExplicitInitial :: !Bool
     , kdcDumpPath        :: !FilePath
-<<<<<<< HEAD
-    } deriving (Show)
-
--- | Node of /Kademlia DHT/ algorithm with access to 'KademliaDHTContext'.
-type KademliaDHT = Ether.ReaderT KademliaDHTInstance
-
--- | Class for getting KademliaDHTInstance from 'KademliaDHT'
-type WithKademliaDHTInstance = Ether.MonadReader KademliaDHTInstance
-
-getKademliaDHTInstance :: WithKademliaDHTInstance m => m KademliaDHTInstance
-getKademliaDHTInstance = Ether.ask
-
-asksKademliaDHT
-  :: WithKademliaDHTInstance m
-  => (KademliaDHTInstance -> a)
-  -> m a
-asksKademliaDHT = Ether.asks
-=======
     }
-    deriving (Show)
->>>>>>> 1b101ea1
+    deriving (Show)