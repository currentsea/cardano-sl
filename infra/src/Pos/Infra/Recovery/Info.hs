-- | The main goal of this module is to encapsulate recovery mechanism
-- and provide helpers related to it.

module Pos.Infra.Recovery.Info
       ( CurrentSlot (..)
       , TipSlot (..)
       , SyncStatus (..)
       , MonadRecoveryInfo(..)
       , recoveryInProgress
       , getSyncStatusK
       , recoveryCommGuard
       , needTriggerRecovery
       ) where

import           Universum

import           Formatting (bprint, build, sformat, stext, (%))
<<<<<<< HEAD
=======
import qualified Formatting.Buildable
import           System.Wlog (WithLogger, logDebug)
>>>>>>> 66fe2e10

import           Pos.Core (HasProtocolConstants, SlotCount, SlotId, slotIdF,
                     slotSecurityParam)
import           Pos.Util.Trace.Named (TraceNamed, logDebug)

newtype TipSlot = TipSlot SlotId

newtype CurrentSlot = CurrentSlot SlotId

-- | An algebraic data type which represents how well we are
-- synchronized with the network.
data SyncStatus
    = SSDoingRecovery
    -- ^ We are doing recovery right now, so it's better to wait until
    -- we finish.
    | SSUnknownSlot
    -- ^ We don't know current slot, so we are definitely not
    -- synchronized well enough.
    | SSLagBehind !TipSlot
                  -- ^ Our tip's slot (if our tip is genesis, we use 0
                  -- as local slot).
                  !CurrentSlot
                  -- ^ We know current slot, but our tip's slot lags behind
                  -- current slot too much.
    | SSInFuture !TipSlot
                 !CurrentSlot
                 -- ^ We know current slot and our tip's slot is greater than
                 -- the current one. Most likely we are misconfigured or we are
                 -- cheating somehow (e. g. creating blocks using block-gen).
    | SSKindaSynced
    -- ^ We are kinda synchronized, i. e. all previously described
    -- statuses are not about us.

instance Buildable SyncStatus where
    build =
        \case
            SSDoingRecovery -> "we're doing recovery"
            SSUnknownSlot -> "we don't know current slot"
            SSLagBehind (TipSlot sslbTipSlot) (CurrentSlot sslbCurrentSlot) ->
                bprint
                    ("we lag behind too much, our tip's slot is: " %slotIdF %
                     ", but current slot is " %slotIdF)
                    sslbTipSlot
                    sslbCurrentSlot
            SSInFuture (TipSlot sslbTipSlot) (CurrentSlot sslbCurrentSlot) ->
                bprint
                    ("we invented a time machine, our tip's slot is: " %slotIdF %
                     " and it's greater than current slot: " %slotIdF)
                    sslbTipSlot
                    sslbCurrentSlot
            SSKindaSynced -> "we are moderately synchronized"

class Monad m => MonadRecoveryInfo m where
    -- | Returns our sycnrhonization status. The argument determines
    -- how much we should lag behind for 'SSLagBehind' status to take
    -- place. See 'SyncStatus' for details.
    -- Implementation must check conditions in the same order as they
    -- are enumerated in 'SyncStatus'.
    getSyncStatus :: SlotCount -> m SyncStatus

-- | Returns if our 'SyncStatus' is 'SSDoingRecovery' (which is
-- equivalent to “we're doing recovery”).
recoveryInProgress :: MonadRecoveryInfo m => m Bool
recoveryInProgress =
    getSyncStatus 0 {- 0 doesn't matter -} <&> \case
        SSDoingRecovery -> True
        _ -> False

-- | Get sync status using K as lagBehind param.
getSyncStatusK :: (MonadRecoveryInfo m, HasProtocolConstants) => m SyncStatus
getSyncStatusK = getSyncStatus lagBehindParam
  where
    -- It's actually questionable which value to use here. The less it
    -- is, the stricter is the condition to do some
    -- work. 'slotSecurityParam' is reasonable, but maybe we should use
    -- something smaller.
    lagBehindParam :: SlotCount
    lagBehindParam = slotSecurityParam

-- | This is a helper function which runs given action only if we are
-- kinda synchronized with the network.  It is useful for workers
-- which shouldn't do anything while we are not synchronized.
recoveryCommGuard
    :: (MonadRecoveryInfo m, HasProtocolConstants)
    => TraceNamed m
    -> Text -> m () -> m ()
recoveryCommGuard logTrace actionName action =
    getSyncStatusK >>= \case
        SSKindaSynced -> action
        status ->
            logDebug logTrace $
                sformat ("recoveryCommGuard: we are skipping action '"%stext%
                     "', because "%build) actionName status

-- | This function checks that last known block is more than K slots
-- away from the current slot, or current slot isn't known. It also
-- returns False when we're actually doing recovery. So basically it
-- returns true if we actually need to ask for tips right now.
needTriggerRecovery :: SyncStatus -> Bool
needTriggerRecovery = \case
    SSKindaSynced   -> False
    SSDoingRecovery -> False
    SSInFuture{}    -> False
    _               -> True<|MERGE_RESOLUTION|>--- conflicted
+++ resolved
@@ -15,11 +15,7 @@
 import           Universum
 
 import           Formatting (bprint, build, sformat, stext, (%))
-<<<<<<< HEAD
-=======
 import qualified Formatting.Buildable
-import           System.Wlog (WithLogger, logDebug)
->>>>>>> 66fe2e10
 
 import           Pos.Core (HasProtocolConstants, SlotCount, SlotId, slotIdF,
                      slotSecurityParam)
