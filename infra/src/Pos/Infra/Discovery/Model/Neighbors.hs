module Pos.Infra.Discovery.Model.Neighbors
       ( sendToNeighbors
       , converseToNeighbors
       ) where

import           Universum

import           Formatting (sformat, shown, (%))
import           System.Wlog (WithLogger, logDebug, logWarning)

import           Pos.Binary.Class (Bi)
import           Pos.Core.Mockable (MonadMockable, handleAll)
import           Pos.Infra.Communication.Protocol (ConversationActions, Message,
                     NodeId (..), SendActions (..))
import           Pos.Infra.Discovery.Model.Class (Discovery (..),
                     withPeersConcurrently)
<<<<<<< HEAD
import           Pos.Util.Trace.Named (TraceNamed, logDebug, logWarning)
import           Universum
=======
>>>>>>> 66fe2e10

sendToNeighbors
    :: ( Discovery which m
       , MonadMockable m
       , Bi body
       , Message body
       )
    => TraceNamed m
    -> Proxy which
    -> SendActions m
    -> body
    -> m ()
sendToNeighbors logTrace which sendActions msg = do
    void $ withPeersConcurrently which $ \nodes -> do
        logDebug logTrace $ "sendToNeighbors: sending to nodes: " <> show nodes
        return (\node -> handleAll (logSendErr node) $ sendTo sendActions node msg)
    logDebug logTrace "sendToNeighbors: sending to nodes done"
    where
    logSendErr node e =
        logWarning  logTrace $ sformat ("Error sending to " % shown % ": " % shown) node e

converseToNeighbors
    :: ( Discovery which m
       , MonadMockable m
       , Bi rcv
       , Bi snd
       , Message snd
       , Message rcv
       )
    => TraceNamed m
    -> Proxy which
    -> SendActions m
    -> (NodeId -> ConversationActions snd rcv m -> m ())
    -> m ()
converseToNeighbors logTrace which sendActions handler = do
    void $ withPeersConcurrently which $ \nodes -> do
        logDebug logTrace $ "converseToNeighbors: sending to nodes: " <> show nodes
        return $ \node -> do
            handleAll (logErr node) $ withConnectionTo sendActions node $ \_ -> handler node
            logDebug logTrace $ "converseToNeighbors: DONE conversing to node " <> show node
    logDebug logTrace "converseToNeighbors: sending to nodes done"
    where
      logErr node e = logWarning logTrace $ sformat ("Error in conversation to " % shown % ": " % shown) node e<|MERGE_RESOLUTION|>--- conflicted
+++ resolved
@@ -14,11 +14,7 @@
                      NodeId (..), SendActions (..))
 import           Pos.Infra.Discovery.Model.Class (Discovery (..),
                      withPeersConcurrently)
-<<<<<<< HEAD
 import           Pos.Util.Trace.Named (TraceNamed, logDebug, logWarning)
-import           Universum
-=======
->>>>>>> 66fe2e10
 
 sendToNeighbors
     :: ( Discovery which m
