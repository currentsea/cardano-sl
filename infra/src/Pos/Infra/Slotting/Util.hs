--- conflicted
+++ resolved
@@ -31,11 +31,6 @@
 
 import           Data.Time.Units (Millisecond, fromMicroseconds)
 import           Formatting (int, sformat, shown, stext, (%))
-<<<<<<< HEAD
-=======
-import           System.Wlog (WithLogger, logDebug, logInfo, logNotice,
-                     logWarning, modifyLoggerName)
->>>>>>> 7da7cd82
 import           UnliftIO (MonadUnliftIO)
 
 import           Pos.Core (HasProtocolConstants, LocalSlotIndex, SlotId (..),
@@ -111,24 +106,12 @@
     , MonadReader ctx m
     , MonadSlots ctx m
     , MonadMask m
-<<<<<<< HEAD
-=======
-    , WithLogger m
->>>>>>> 7da7cd82
     , MonadReporting m
     , HasShutdownContext ctx
     , MonadRecoveryInfo m
     )
 
--- | Run given action as soon as new slot starts, passing SlotId to
-<<<<<<< HEAD
--- it.  This function uses Mockable and assumes consistency between
--- MonadSlots and Mockable implementations.
--- TODO mhueschen ^ get feedback on what this comment means and what
--- we should do about it.
-=======
--- it.
->>>>>>> 7da7cd82
+-- | Run given action as soon as new slot starts, passing SlotId to it.
 onNewSlot
     :: (MonadOnNewSlot ctx m, HasProtocolConstants)
     => TraceNamed m -> OnNewSlotParams -> (SlotId -> m ()) -> m ()
@@ -220,10 +203,6 @@
 -- launched before 0-th epoch starts.
 waitSystemStart
     :: ( MonadSlotsData ctx m
-<<<<<<< HEAD
-=======
-       , WithLogger m
->>>>>>> 7da7cd82
        , MonadSlots ctx m)
     => TraceNamed m
     -> m ()
