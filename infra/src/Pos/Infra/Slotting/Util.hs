--- conflicted
+++ resolved
@@ -31,12 +31,6 @@
 
 import           Data.Time.Units (Millisecond, fromMicroseconds)
 import           Formatting (int, sformat, shown, stext, (%))
-<<<<<<< HEAD
-import           Mockable (Async, Delay, Mockable, delay, timeout)
-=======
-import           System.Wlog (WithLogger, logDebug, logInfo, logNotice,
-                     logWarning, modifyLoggerName)
->>>>>>> 66fe2e10
 
 import           Pos.Core (HasProtocolConstants, LocalSlotIndex, SlotId (..),
                      Timestamp (..), slotIdF)
@@ -53,20 +47,9 @@
 import           Pos.Infra.Slotting.Class (MonadSlots (..))
 import           Pos.Infra.Slotting.Error (SlottingError (..))
 import           Pos.Infra.Slotting.Impl.Util (slotFromTimestamp)
-<<<<<<< HEAD
-import           Pos.Infra.Slotting.MemState (getCurrentNextEpochSlottingDataM,
-                     getEpochSlottingDataM, getSystemStartM)
-import           Pos.Sinbin.Reporting (MonadReporting, reportOrLogE)
-import           Pos.Sinbin.Slotting (EpochSlottingData (..), MonadSlotsData,
-                     SlottingData, computeSlotStart, lookupEpochSlottingData)
-import           Pos.Sinbin.Slotting.Util (ActionTerminationPolicy (..),
-                     OnNewSlotParams (..), defaultOnNewSlotParams,
-                     getCurrentSlotFlat)
 import           Pos.Util.Trace (noTrace)
 import           Pos.Util.Trace.Named (TraceNamed, appendName, logDebug,
                      logInfo, logNotice, logWarning)
-=======
->>>>>>> 66fe2e10
 import           Pos.Util.Util (maybeThrow)
 
 
