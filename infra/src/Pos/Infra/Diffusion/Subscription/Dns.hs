--- conflicted
+++ resolved
@@ -122,14 +122,8 @@
 -- and 'networkSubscribeTo''. Spawns a thread for each conjunct in the
 -- 'DnsDomains' which cycles through alternatives.
 dnsSubscriptionWorker
-<<<<<<< HEAD
-    :: forall pack .
-       ( SubscriptionMessageConstraints )
-    => TraceNamed IO
-=======
     :: forall pack.
-       Trace IO (Severity, Text)
->>>>>>> 658af4f0
+       TraceNamed IO
     -> OQ.OutboundQ pack NodeId Bucket
     -> Word16 -- ^ Default port to use for addresses resolved from DNS domains.
     -> DnsDomains DNS.Domain
