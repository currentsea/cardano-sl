{-# LANGUAGE MultiParamTypeClasses #-}

module Pos.Infra.DHT.Workers
       ( DhtWorkMode
       , dhtWorkers
       ) where

import           Universum

import qualified Data.ByteString.Lazy as BSL
import           Formatting (sformat, (%))
import           Network.Kademlia (takeSnapshot)
import           UnliftIO (MonadUnliftIO)

import           Pos.Binary.Class (serialize)
import           Pos.Core.Slotting (MonadSlots, flattenSlotId, slotIdF)
import           Pos.Infra.Binary.DHTModel ()
import           Pos.Infra.DHT.Constants (kademliaDumpInterval)
import           Pos.Infra.DHT.Real.Types (KademliaDHTInstance (..))
import           Pos.Infra.Diffusion.Types (Diffusion)
import           Pos.Infra.Recovery.Info (MonadRecoveryInfo, recoveryCommGuard)
import           Pos.Infra.Reporting (MonadReporting)
import           Pos.Infra.Shutdown (HasShutdownContext)
import           Pos.Infra.Slotting.Util (defaultOnNewSlotParams, onNewSlot)
import           Pos.Util.Trace.Named (TraceNamed, logNotice)

type DhtWorkMode ctx m =
    ( MonadSlots ctx m
    , MonadIO m
    , MonadUnliftIO m
    , MonadMask m
    , MonadRecoveryInfo ctx m
    , MonadReader ctx m
    , MonadReporting m
    , HasShutdownContext ctx
    )

dhtWorkers
<<<<<<< HEAD
    :: ( DhtWorkMode ctx m
       , HasProtocolConstants
       )
    => TraceNamed m
    -> KademliaDHTInstance -> [Diffusion m -> m ()]
dhtWorkers logTrace kademliaInst@KademliaDHTInstance {..} =
    [ dumpKademliaStateWorker logTrace kademliaInst ]

dumpKademliaStateWorker
    :: ( DhtWorkMode ctx m
       , HasProtocolConstants
       )
    => TraceNamed m
    -> KademliaDHTInstance
=======
    :: DhtWorkMode ctx m
    => KademliaDHTInstance -> [Diffusion m -> m ()]
dhtWorkers kademliaInst@KademliaDHTInstance {..} =
    [ dumpKademliaStateWorker kademliaInst ]

dumpKademliaStateWorker
    :: DhtWorkMode ctx m
    => KademliaDHTInstance
>>>>>>> 658af4f0
    -> Diffusion m
    -> m ()
dumpKademliaStateWorker logTrace kademliaInst =
    \_ -> onNewSlot logTrace onsp $ \slotId ->
    when (isTimeToDump slotId) $ recoveryCommGuard logTrace "dump kademlia state" $ do
        let dumpFile = kdiDumpPath kademliaInst
        logNotice logTrace $ sformat ("Dumping kademlia snapshot on slot: "%slotIdF) slotId
        let inst = kdiHandle kademliaInst
        snapshot <- liftIO $ takeSnapshot inst
        case dumpFile of
            Just fp -> liftIO . BSL.writeFile fp . serialize $ snapshot
            Nothing -> return ()
  where
    onsp = defaultOnNewSlotParams
    isTimeToDump slotId = flattenSlotId slotId `mod` kademliaDumpInterval == 0<|MERGE_RESOLUTION|>--- conflicted
+++ resolved
@@ -36,31 +36,16 @@
     )
 
 dhtWorkers
-<<<<<<< HEAD
-    :: ( DhtWorkMode ctx m
-       , HasProtocolConstants
-       )
+    :: DhtWorkMode ctx m
     => TraceNamed m
     -> KademliaDHTInstance -> [Diffusion m -> m ()]
 dhtWorkers logTrace kademliaInst@KademliaDHTInstance {..} =
     [ dumpKademliaStateWorker logTrace kademliaInst ]
 
 dumpKademliaStateWorker
-    :: ( DhtWorkMode ctx m
-       , HasProtocolConstants
-       )
+    :: DhtWorkMode ctx m
     => TraceNamed m
     -> KademliaDHTInstance
-=======
-    :: DhtWorkMode ctx m
-    => KademliaDHTInstance -> [Diffusion m -> m ()]
-dhtWorkers kademliaInst@KademliaDHTInstance {..} =
-    [ dumpKademliaStateWorker kademliaInst ]
-
-dumpKademliaStateWorker
-    :: DhtWorkMode ctx m
-    => KademliaDHTInstance
->>>>>>> 658af4f0
     -> Diffusion m
     -> m ()
 dumpKademliaStateWorker logTrace kademliaInst =
