{-# LANGUAGE AllowAmbiguousTypes       #-}
{-# LANGUAGE ExistentialQuantification #-}

module Pos.Infra.Network.Types
       ( -- * Network configuration
         NetworkConfig (..)
       , NodeName (..)
       -- * Topology
       , StaticPeers(..)
       , Topology(..)
       -- ** Derived information
       , SubscriptionWorker(..)
       , topologyNodeType
       , topologySubscribers
       , topologyUnknownNodeType
       , topologySubscriptionWorker
       , topologyRunKademlia
       , topologyEnqueuePolicy
       , topologyDequeuePolicy
       , topologyFailurePolicy
       , topologyMaxBucketSize
       , topologyHealthStatus
       , topologyRoute53HealthCheckEnabled
       -- * Queue initialization
       , Bucket(..)
       , initQueue
       -- * Constructing peers
       , Valency
       , Fallbacks
       , choosePeers
       -- * DNS support
       , Resolver
       , resolveDnsDomains
       , initDnsOnUse
       -- * Helpers
       , HasNodeType (..)
       , getNodeTypeDefault
       -- * Re-exports
       -- ** from .DnsDomains
       , DnsDomains(..)
       -- ** from time-warp
       , NodeType (..)
       , MsgType (..)
       , Origin (..)
       -- ** other
       , NodeId (..)
       ) where

import           Universum

import           Data.IP (IPv4)
import qualified Data.Set as Set (null)
import qualified Data.Text as T
import           Network.Broadcast.OutboundQueue (OutboundQ)
import qualified Network.Broadcast.OutboundQueue as OQ
import           Network.Broadcast.OutboundQueue.Types
import           Network.DNS (DNSError)
import qualified Network.DNS as DNS
import qualified Network.Transport.TCP as TCP
import           Node.Internal (NodeId (..))
import           Pos.Util.Log (LoggerName)
import qualified Prelude
import qualified System.Metrics as Monitoring

import           Pos.Core.Metrics.Constants (cardanoNamespace)
import           Pos.Infra.Network.DnsDomains (DnsDomains (..), NodeAddr)
import qualified Pos.Infra.Network.DnsDomains as DnsDomains
import qualified Pos.Infra.Network.Policy as Policy
import           Pos.Infra.Reporting.Health.Types (HealthStatus (..))
import           Pos.Infra.Util.TimeWarp (addressToNodeId)
<<<<<<< HEAD
import           Pos.System.Metrics.Constants (cardanoNamespace)
import           Pos.Util.Trace.Named (TraceNamed, appendName)
=======
import           Pos.Util.Trace (wlogTrace)
>>>>>>> 658af4f0
import           Pos.Util.Util (HasLens', lensOf)

{-------------------------------------------------------------------------------
  Network configuration
-------------------------------------------------------------------------------}

newtype NodeName = NodeName Text
    deriving (Show, Ord, Eq, IsString)

instance ToString NodeName where
    toString (NodeName txt) = toString txt

-- | Information about the network in which a node participates.
data NetworkConfig kademlia = NetworkConfig
    { ncTopology      :: !(Topology kademlia)
      -- ^ Network topology from the point of view of the current node
    , ncDefaultPort   :: !Word16
      -- ^ Port number to use when translating IP addresses to NodeIds
    , ncSelfName      :: !(Maybe NodeName)
      -- ^ Our node name (if known)
    , ncEnqueuePolicy :: !(OQ.EnqueuePolicy NodeId)
    , ncDequeuePolicy :: !OQ.DequeuePolicy
    , ncFailurePolicy :: !(OQ.FailurePolicy NodeId)
    , ncTcpAddr       :: !TCP.TCPAddr
      -- ^ External TCP address of the node.
      -- It encapsulates both bind address and address visible to other nodes.
    }

instance Show kademlia => Show (NetworkConfig kademlia) where
    show = show . showableNetworkConfig

data ShowableNetworkConfig kademlia = ShowableNetworkConfig
    { sncTopology    :: !(Topology kademlia)
    , sncDefaultPort :: !Word16
    , sncSelfName    :: !(Maybe NodeName)
    } deriving (Show)

showableNetworkConfig :: NetworkConfig kademlia -> ShowableNetworkConfig kademlia
showableNetworkConfig NetworkConfig {..} =
    let sncTopology    = ncTopology
        sncDefaultPort = ncDefaultPort
        sncSelfName    = ncSelfName
    in  ShowableNetworkConfig {..}

----------------------------------------------------------------------------
-- Topology
----------------------------------------------------------------------------

-- | Statically configured peers
--
-- Although the peers are statically configured, this is nonetheless stateful
-- because we re-read the file on SIGHUP.
data StaticPeers = StaticPeers {
      -- | Register a handler to be invoked whenever the static peers change
      --
      -- The handler will also be called on registration
      -- (with the current value).
      staticPeersOnChange   :: (Peers NodeId -> IO ()) -> IO ()
    , -- | Monitoring worker which is supposed to be started in a
      -- separate thread. This worker processes handlers registered by
      -- 'staticPeersOnChange'.
      staticPeersMonitoring :: IO ()
    }

instance Show StaticPeers where
    show _ = "<<StaticPeers>>"

-- | Topology of the network, from the point of view of the current node
data Topology kademlia =
    -- | All peers of the node have been statically configured
    --
    -- This is used for core and relay nodes
    TopologyCore {
        topologyStaticPeers :: !StaticPeers
      , topologyOptKademlia :: !(Maybe kademlia)
      }

  | TopologyRelay {
        -- We can use static peers or dynamic subscriptions.
        -- We typically use on or the other but not both.
        topologyStaticPeers :: !StaticPeers
      , topologyDnsDomains  :: !(DnsDomains DNS.Domain)
      , topologyValency     :: !Valency
      , topologyFallbacks   :: !Fallbacks
      , topologyOptKademlia :: !(Maybe kademlia)
      , topologyMaxSubscrs  :: !OQ.MaxBucketSize
      }

    -- | We discover our peers through DNS
    --
    -- This is used for behind-NAT nodes.
  | TopologyBehindNAT {
        topologyValency    :: !Valency
      , topologyFallbacks  :: !Fallbacks
      , topologyDnsDomains :: !(DnsDomains DNS.Domain)
      }

    -- | We discover our peers through Kademlia
  | TopologyP2P {
        topologyValency    :: !Valency
      , topologyFallbacks  :: !Fallbacks
      , topologyKademlia   :: !kademlia
      , topologyMaxSubscrs :: !OQ.MaxBucketSize
      }

    -- | We discover our peers through Kademlia, and every node in the network
    -- is a core node.
  | TopologyTraditional {
        topologyValency    :: !Valency
      , topologyFallbacks  :: !Fallbacks
      , topologyKademlia   :: !kademlia
      , topologyMaxSubscrs :: !OQ.MaxBucketSize
      }

    -- | Auxx simulates "real" edge nodes, but is configured with
    -- a static set of relays.
  | TopologyAuxx {
        topologyRelays :: ![NodeId]
      }
  deriving (Show)

----------------------------------------------------------------------------
-- Information derived from the topology
----------------------------------------------------------------------------

-- See the networking policy document for background to understand this
-- docs/network/policy.md

-- | Derive node type from its topology
topologyNodeType :: Topology kademlia -> NodeType
topologyNodeType TopologyCore{}        = NodeCore
topologyNodeType TopologyRelay{}       = NodeRelay
topologyNodeType TopologyBehindNAT{}   = NodeEdge
topologyNodeType TopologyP2P{}         = NodeEdge
topologyNodeType TopologyTraditional{} = NodeCore
topologyNodeType TopologyAuxx{}        = NodeEdge

-- | Type class which encapsulates something that has 'NodeType'.
class HasNodeType ctx where
    -- | Extract 'NodeType' from a context. It's not a 'Lens', because
    -- the intended usage is that context has topology and it's not
    -- possible to 'set' node type in topology.
    getNodeType :: ctx -> NodeType

-- | Implementation of 'getNodeType' for something that has
-- 'NetworkConfig' inside.
getNodeTypeDefault ::
       forall kademlia ctx. HasLens' ctx (NetworkConfig kademlia)
    => ctx
    -> NodeType
getNodeTypeDefault =
    topologyNodeType . ncTopology <$> view (lensOf @(NetworkConfig kademlia))

-- | Assumed type and maximum number of subscribers (if subscription is allowed)
--
-- Note that the 'TopologyRelay' case covers /both/ priviledged and
-- unpriviledged relays. See the networking policy document for full details of
-- why this makes sense or works.
topologySubscribers :: Topology kademlia -> Maybe (NodeType, OQ.MaxBucketSize)
topologySubscribers TopologyCore{}          = Nothing
topologySubscribers TopologyRelay{..}       = Just (NodeEdge, topologyMaxSubscrs)
topologySubscribers TopologyBehindNAT{}     = Nothing
topologySubscribers TopologyP2P{..}         = Just (NodeRelay, topologyMaxSubscrs)
topologySubscribers TopologyTraditional{..} = Just (NodeCore, topologyMaxSubscrs)
topologySubscribers TopologyAuxx{}          = Nothing

-- | Assumed type for unknown nodes
topologyUnknownNodeType :: Topology kademlia -> OQ.UnknownNodeType NodeId
topologyUnknownNodeType topology = OQ.UnknownNodeType $ go topology
  where
    go :: Topology kademlia -> NodeId -> NodeType
    go TopologyCore{..}      = const NodeRelay  -- to allow dynamic reconfig
    go TopologyRelay{..}     = const NodeEdge   -- since we don't trust anyone
    go TopologyTraditional{} = const NodeCore
    go TopologyP2P{}         = const NodeRelay  -- a fairly normal expected case
    go TopologyBehindNAT{}   = const NodeEdge   -- should never happen
    go TopologyAuxx{}        = const NodeEdge   -- should never happen

data SubscriptionWorker =
    SubscriptionWorkerBehindNAT (DnsDomains DNS.Domain)
  | SubscriptionWorkerKademlia NodeType Valency Fallbacks

-- | What kind of subscription worker do we run?
topologySubscriptionWorker :: Topology kademlia -> Maybe SubscriptionWorker
topologySubscriptionWorker = go
  where
    go TopologyCore{}          = Nothing
    go TopologyRelay{topologyDnsDomains = DnsDomains []}
                               = Nothing
    go TopologyRelay{..}       = Just $ SubscriptionWorkerBehindNAT
                                          topologyDnsDomains
    go TopologyBehindNAT{..}   = Just $ SubscriptionWorkerBehindNAT
                                          topologyDnsDomains
    go TopologyP2P{..}         = Just $ SubscriptionWorkerKademlia
                                          NodeRelay
                                          topologyValency
                                          topologyFallbacks
    go TopologyTraditional{..} = Just $ SubscriptionWorkerKademlia
                                          NodeCore
                                          topologyValency
                                          topologyFallbacks
    go TopologyAuxx{}   = Nothing

-- | Should we register to the Kademlia network? If so, is it essential that we
-- successfully join it (contact at least one existing peer)? Second component
-- is 'True' if yes.
topologyRunKademlia :: Topology kademlia -> Maybe (kademlia, Bool)
topologyRunKademlia = go
  where
    go TopologyCore{..}        = flip (,) False <$> topologyOptKademlia
    go TopologyRelay{..}       = flip (,) False <$> topologyOptKademlia
    go TopologyBehindNAT{}     = Nothing
    go TopologyP2P{..}         = Just (topologyKademlia, True)
    go TopologyTraditional{..} = Just (topologyKademlia, True)
    go TopologyAuxx{}          = Nothing

-- | Enqueue policy for the given topology
topologyEnqueuePolicy :: Topology kademia -> OQ.EnqueuePolicy NodeId
topologyEnqueuePolicy = go
  where
    go TopologyCore{}        = Policy.defaultEnqueuePolicyCore
    go TopologyRelay{}       = Policy.defaultEnqueuePolicyRelay
    go TopologyBehindNAT{..} = Policy.defaultEnqueuePolicyEdgeBehindNat
    go TopologyP2P{}         = Policy.defaultEnqueuePolicyEdgeP2P
    go TopologyTraditional{} = Policy.defaultEnqueuePolicyCore
    go TopologyAuxx{}        = Policy.defaultEnqueuePolicyAuxx

-- | Dequeue policy for the given topology
topologyDequeuePolicy :: Topology kademia -> OQ.DequeuePolicy
topologyDequeuePolicy = go
  where
    go TopologyCore{}        = Policy.defaultDequeuePolicyCore
    go TopologyRelay{}       = Policy.defaultDequeuePolicyRelay
    go TopologyBehindNAT{..} = Policy.defaultDequeuePolicyEdgeBehindNat
    go TopologyP2P{}         = Policy.defaultDequeuePolicyEdgeP2P
    go TopologyTraditional{} = Policy.defaultDequeuePolicyCore
    go TopologyAuxx{}        = Policy.defaultDequeuePolicyAuxx

-- | Failure policy for the given topology
topologyFailurePolicy :: Topology kademia -> OQ.FailurePolicy NodeId
topologyFailurePolicy = go
  where
    go TopologyAuxx{} = Policy.defaultFailurePolicyAuxx
    go topo           = Policy.defaultFailurePolicy . topologyNodeType $ topo

-- | Maximum bucket size
topologyMaxBucketSize :: Topology kademia -> Bucket -> Maybe OQ.MaxBucketSize
topologyMaxBucketSize topology bucket =
    case bucket of
      BucketSubscriptionListener ->
        case topologySubscribers topology of
          Just (_subscriberType, maxBucketSize) -> Just maxBucketSize
          Nothing                               -> Nothing -- subscription not allowed
      _otherBucket -> Just OQ.BucketSizeUnlimited

topologyHealthStatus :: MonadIO m => Topology kademlia -> OutboundQ msg nid Bucket -> m HealthStatus
topologyHealthStatus topology = case topology of
    TopologyCore{}        -> const (pure topologyHealthStatusCore)
    TopologyRelay{..}     -> topologyHealthStatusRelay topologyMaxSubscrs
    TopologyBehindNAT{}   -> topologyHealthStatusNAT
    TopologyP2P{}         -> topologyHealthStatusP2P
    TopologyTraditional{} -> topologyHealthStatusTraditional
    TopologyAuxx{}        -> topologyHealthStatusAuxx

-- | Core nodes are always healthy.
topologyHealthStatusCore :: HealthStatus
topologyHealthStatusCore = HSHealthy ""

-- | Health of a relay is determined by its spare capacity.
topologyHealthStatusRelay
    :: MonadIO m
    => OQ.MaxBucketSize
    -> OQ.OutboundQ msg nid Bucket
    -> m HealthStatus
topologyHealthStatusRelay mbs oq = do
    let maxCapacityText :: Text
        maxCapacityText = case mbs of
            OQ.BucketSizeUnlimited -> fromString "unlimited"
            OQ.BucketSizeMax x     -> fromString (show x)
    spareCapacity <- liftIO $ OQ.bucketSpareCapacity oq BucketSubscriptionListener
    pure $ case spareCapacity of
        OQ.SpareCapacity sc  | sc == 0 -> HSUnhealthy (fromString "0/" <> maxCapacityText)
        OQ.SpareCapacity sc  -> HSHealthy $ fromString (show sc) <> "/" <> maxCapacityText
        OQ.UnlimitedCapacity -> HSHealthy maxCapacityText

-- | Health of a behind-NAT node is good iff it is connected to some other node.
topologyHealthStatusNAT
    :: MonadIO m
    => OQ.OutboundQ msg nid bucket
    -> m HealthStatus
topologyHealthStatusNAT oq = do
    peers <- liftIO $ OQ.getAllPeers oq
    if (Set.null (peersSet peers))
    then pure $ HSUnhealthy "not connected"
    else pure $ HSHealthy "connected"

-- | Health status of a P2P node is the same as for behind NAT. Its capacity to
-- support new subscribers is ignored.
topologyHealthStatusP2P
    :: MonadIO m
    => OQ.OutboundQ msg nid bucket
    -> m HealthStatus
topologyHealthStatusP2P = topologyHealthStatusNAT

-- | Health status of a traditional node is the same as for behind NAT. Its
-- capacity to support new subscribers is ignored.
topologyHealthStatusTraditional
    :: MonadIO m
    => OQ.OutboundQ msg nid bucket
    -> m HealthStatus
topologyHealthStatusTraditional = topologyHealthStatusTraditional

-- | Auxx health status is the same as for behind-NAT.
topologyHealthStatusAuxx
    :: MonadIO m
    => OQ.OutboundQ msg nid bucket
    -> m HealthStatus
topologyHealthStatusAuxx = topologyHealthStatusNAT

-- | Whether or not we want to enable the health-check endpoint to be used by Route53
-- in determining if a relay is healthy (i.e. it can accept more subscriptions or not)
topologyRoute53HealthCheckEnabled :: Topology kademia -> Bool
topologyRoute53HealthCheckEnabled = go
  where
    go TopologyCore{}        = False
    go TopologyRelay{}       = True
    go TopologyBehindNAT{..} = False
    go TopologyP2P{}         = False
    go TopologyTraditional{} = False
    go TopologyAuxx{}        = False

{-------------------------------------------------------------------------------
  Queue initialization
-------------------------------------------------------------------------------}

-- | The various buckets we use for the outbound queue
data Bucket =
    -- | Bucket for nodes we add statically
    BucketStatic

    -- | Bucket for nodes added by the behind-NAT worker
  | BucketBehindNatWorker

    -- | Bucket for nodes added by the Kademlia worker
  | BucketKademliaWorker

    -- | Bucket for nodes added by the subscription listener
  | BucketSubscriptionListener
  deriving (Eq, Ord, Enum, Bounded, Show)

-- | Initialize the outbound queue based on the network configuration
--
-- We add all statically known peers to the queue, so that we know to send
-- messages to those peers. This is relevant only for core nodes and
-- auxx. In the former case, those core nodes will in turn add this
-- core node to /their/ outbound queue because this node would equally be
-- a statically known peer; in the latter case, auxx is not expected
-- to receive any messages so messages in the reverse direction don't matter.
--
-- For behind NAT nodes and Kademlia nodes (P2P or traditional) we start
-- (elsewhere) specialized workers that add peers to the queue and subscribe
-- to (some of) those peers.
--
-- This will use the log-warper trace for logging from the outbound queue.
-- You can choose what name to give it.
initQueue :: (MonadIO m, FormatMsg msg)
          => NetworkConfig kademlia
          -> TraceNamed IO
          -> LoggerName
          -> Maybe Monitoring.Store -- ^ EKG store (if used)
          -> m (OutboundQ msg NodeId Bucket)
initQueue NetworkConfig{..} logTrace loggerName mStore = liftIO $ do
    let NodeName selfName = fromMaybe (NodeName "self") ncSelfName
        oqTrace           = appendName (loggerName `T.append` selfName) logTrace
    oq <- OQ.new oqTrace
                 ncEnqueuePolicy
                 ncDequeuePolicy
                 ncFailurePolicy
                 (fromMaybe (OQ.BucketSizeMax 0) . topologyMaxBucketSize ncTopology)
                 (topologyUnknownNodeType ncTopology)

    case mStore of
      Nothing    -> return () -- EKG store not used
      Just store -> liftIO $ OQ.registerQueueMetrics (Just (toString cardanoNamespace)) oq store

    case ncTopology of
      TopologyAuxx peers -> do
        let peers' = simplePeers $ map (NodeRelay, ) peers
        void $ OQ.updatePeersBucket oq BucketStatic (\_ -> peers')
      TopologyBehindNAT{} ->
        -- subscription worker is responsible for adding peers
        return ()
      TopologyP2P{} ->
        -- Kademlia worker is responsible for adding peers
        return ()
      TopologyTraditional{} ->
        -- Kademlia worker is responsible for adding peers
        return ()
      TopologyCore{topologyStaticPeers = StaticPeers{..}} ->
        staticPeersOnChange $ \peers -> do
          OQ.clearRecentFailures oq
          void $ OQ.updatePeersBucket oq BucketStatic (\_ -> peers)
      TopologyRelay{topologyStaticPeers = StaticPeers{..}} ->
        staticPeersOnChange $ \peers -> do
          OQ.clearRecentFailures oq
          void $ OQ.updatePeersBucket oq BucketStatic (\_ -> peers)

    return oq

----------------------------------------------------------------------------
-- Constructing peers
----------------------------------------------------------------------------

-- | The number of peers we want to send to
--
-- In other words, this should correspond to the length of the outermost lists
-- in the OutboundQueue's 'Peers' data structure.
type Valency = Int

-- | The number of fallbacks for each peer we want to send to
--
-- In other words, this should corresponding to one less than the length of the
-- innermost lists in the OutboundQueue's 'Peers' data structure.
type Fallbacks = Int

-- | Construct 'Peers' from a set of potential peer nodes.
choosePeers :: Valency -> Fallbacks -> NodeType -> [NodeId] -> Peers NodeId
choosePeers valency fallbacks peerType =
      peersFromList mempty
    . fmap ((,) peerType)
    . transpose
    . take (1 + fallbacks)
    . mkGroupsOf valency
  where
    mkGroupsOf :: Int -> [a] -> [[a]]
    mkGroupsOf _ []  = []
    mkGroupsOf n lst = case splitAt n lst of
                         (these, those) -> these : mkGroupsOf n those

----------------------------------------------------------------------------
-- DNS support
----------------------------------------------------------------------------

type Resolver = DNS.Domain -> IO (Either DNSError [IPv4])

-- | Variation on resolveDnsDomains that returns node IDs
--
-- This uses the network, and so may throw exceptions in case of, for instance,
-- and unreachable network.
resolveDnsDomains :: Word16
                  -> [NodeAddr DNS.Domain]
                  -> IO [Either DNSError [NodeId]]
resolveDnsDomains defaultPort dnsDomains =
    initDnsOnUse $ \resolve -> (fmap . fmap . fmap . fmap) addressToNodeId $
        DnsDomains.resolveDnsDomains resolve
                                     defaultPort
                                     dnsDomains
{-# ANN resolveDnsDomains ("HLint: ignore Use <$>" :: String) #-}


-- | Initialize the DNS library whenever it's used
--
-- This isn't great for performance but it means that we do not initialize it
-- when we need it; initializing it once only on demand is possible but requires
-- jumping through too many hoops.
initDnsOnUse :: (Resolver -> IO a) -> IO a
initDnsOnUse k = k $ \dom -> do
    resolvSeed <- DNS.makeResolvSeed DNS.defaultResolvConf
    DNS.withResolver resolvSeed $ \resolver ->
      DNS.lookupA resolver dom<|MERGE_RESOLUTION|>--- conflicted
+++ resolved
@@ -68,12 +68,7 @@
 import qualified Pos.Infra.Network.Policy as Policy
 import           Pos.Infra.Reporting.Health.Types (HealthStatus (..))
 import           Pos.Infra.Util.TimeWarp (addressToNodeId)
-<<<<<<< HEAD
-import           Pos.System.Metrics.Constants (cardanoNamespace)
 import           Pos.Util.Trace.Named (TraceNamed, appendName)
-=======
-import           Pos.Util.Trace (wlogTrace)
->>>>>>> 658af4f0
 import           Pos.Util.Util (HasLens', lensOf)
 
 {-------------------------------------------------------------------------------
