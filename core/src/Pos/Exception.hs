--- conflicted
+++ resolved
@@ -16,10 +16,7 @@
 import qualified Data.Text.Buildable
 import           Data.Typeable (cast)
 import           Formatting (bprint, stext, (%))
-<<<<<<< HEAD
-import           Pos.Util.Log (WithLogger, logError)
-=======
->>>>>>> af8907e1
+--import           Pos.Util.Log (WithLogger, logError)
 import           Serokell.Util (Color (Red), colorize)
 import qualified Text.Show
 import           Universum
