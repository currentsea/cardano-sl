--- conflicted
+++ resolved
@@ -22,17 +22,9 @@
 
 import           Data.Time.Units (Microsecond, Second, convertUnit)
 import           Formatting (sformat, shown, stext, (%))
-<<<<<<< HEAD
-
-import           Pos.Core.Mockable (Async, Delay, Mockable, delay,
-                     withAsyncWithUnmask)
-=======
-import           System.Wlog (WithLogger, logWarning)
 import           UnliftIO (MonadUnliftIO)
 
 import           Pos.Core.Conc (delay, withAsyncWithUnmask)
-import           Pos.Core.Util.LogSafe (logWarningS)
->>>>>>> 782b17fd
 import           Pos.Crypto.Random (randomNumber)
 import           Pos.Util.Trace.Named (TraceNamed, logWarning, logWarningS)
 
@@ -47,12 +39,7 @@
     deriving (Show)
 
 -- | Constraint for something that can be logged in parallel with other action.
-type CanLogInParallel m =
-<<<<<<< HEAD
-    (Mockable Delay m, Mockable Async m, MonadMask m, MonadIO m)
-=======
-    (MonadMask m, WithLogger m, MonadIO m, MonadUnliftIO m)
->>>>>>> 782b17fd
+type CanLogInParallel m = (MonadMask m, MonadIO m, MonadUnliftIO m)
 
 
 -- | Run action and print warning if it takes more time than expected.
@@ -143,16 +130,10 @@
 
 -- | Wait random interval and then perform given action.
 runWithRandomIntervals
-<<<<<<< HEAD
-    :: (MonadIO m, Mockable Delay m)
+    :: MonadIO m
     => TraceNamed m
     -> Microsecond -> Microsecond -> m () -> m ()
 runWithRandomIntervals tr minT maxT action = do
-=======
-    :: MonadIO m
-    => Microsecond -> Microsecond -> m () -> m ()
-runWithRandomIntervals minT maxT action = do
->>>>>>> 782b17fd
   waitRandomInterval minT maxT
   action
   runWithRandomIntervals tr minT maxT action