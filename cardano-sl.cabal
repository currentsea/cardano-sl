name:                cardano-sl
version:             0.4.4
synopsis:            Cardano SL main implementation
description:         Please see README.md
license:             MIT
license-file:        LICENSE
author:              Serokell
maintainer:          Serokell <hi@serokell.io>
copyright:           2016 IOHK
category:            Currency
build-type:          Simple
extra-source-files:  README.md
cabal-version:       >=1.10

Flag with-web
  default:     True
  manual:      True

  description: Build with web part.

Flag with-wallet
  default:     True
  manual:      True

  description: Build with wallet.

Flag with-explorer
  default:     False
  manual:      True

  description: Build with explorer

-- Note: for components that we don't want to build, we add both "buildable:
-- False" *and* wrap build-depends into "if !flag(for-installer)". This is
-- because stack doesn't seem to take "buildable: False" into account when
-- calculating the build plan.
Flag for-installer
  default:     False
  manual:      True

  description: Build a reduced set of components (only what is needed for the
               installer, plus tests)

library
  exposed-modules:      Pos.Aeson
                        Pos.Binary
                        Pos.Block.Arbitrary
                        Pos.Block.BListener
                        Pos.Block.Core
                        Pos.Block.Logic
                        Pos.Block.Network
                        Pos.Block.Pure
                        Pos.CLI
                        Pos.Context
                        Pos.CompileConfig
                        Pos.Communication
                        Pos.Constants
                        Pos.Crypto.Arbitrary

                        Pos.DB.DB
                        Pos.DB.Block
                        Pos.DB.GState

                        Pos.Delegation

                        -- Genesis data
                        Pos.Genesis
                        Pos.Genesis.Arbitrary

                        -- LRC
                        Pos.Lrc
                        Pos.Lrc.FtsPure

                        -- Slotting
                        Pos.Slotting.Arbitrary

                        -- Something
                        Pos.Launcher

                        Pos.Security
                        Pos.Security.Class
                        Pos.Security.Workers

                        -- SSC
                        Pos.Ssc.Arbitrary
                        Pos.Ssc.GodTossing
                        Pos.Ssc.NistBeacon
                        Pos.Ssc.SscAlgo

                        -- Client
                        Pos.Client.Txp.Balances
                        Pos.Client.Txp.History
                        Pos.Client.Txp.Util

                        -- Txp
                        Pos.Txp

                        Pos.Types
                        Pos.Types.Arbitrary
                        Pos.Types.Arbitrary.Core
                        Pos.Types.Arbitrary.Unsafe

                        -- Update system
                        Pos.Update
                        Pos.Update.Arbitrary

                        -- Utilities/helpers
                        Pos.Util
                        Pos.Util.Undefined
                        Pos.Util.Arbitrary
                        Pos.Util.BackupPhrase
                        Pos.Util.JsonLog
                        Pos.Util.UserSecret

                        -- Wallets
                        Pos.Wallet.Web.Secret

                        -- Worker, work mode
                        Pos.Worker
                        Pos.WorkMode
                        Pos.WorkMode.Class
  -- Explorer (TODO: move into cardano-explorer)
  exposed-modules:
                        Pos.Explorer
  if flag(with-web)
    exposed-modules:    Pos.Web
  if flag(with-wallet)
    exposed-modules:    Pos.Wallet
                        Pos.Wallet.Light
  if flag(with-wallet) && flag(with-web)
    exposed-modules:    Pos.Wallet.Web
  if flag(with-web) || flag(with-explorer)
    exposed-modules:    Pos.Util.Servant
  other-modules:        Paths_cardano_sl

                        Pos.Aeson.CompileConfig

                        -- Binary serialization
                        Pos.Binary.Block
                        Pos.Binary.Block.Block
                        Pos.Binary.Block.Core
                        Pos.Binary.Communication
                        Pos.Binary.Delegation
                        Pos.Binary.Relay
                        Pos.Binary.Ssc
                        Pos.Binary.Txp
                        Pos.Binary.Txp.Network

                        -- Block processing
                        Pos.Block.Core.Genesis
                        Pos.Block.Core.Genesis.Chain
                        Pos.Block.Core.Genesis.Lens
                        Pos.Block.Core.Genesis.Misc
                        Pos.Block.Core.Genesis.Types
                        Pos.Block.Core.Main
                        Pos.Block.Core.Main.Chain
                        Pos.Block.Core.Main.Helpers
                        Pos.Block.Core.Main.Lens
                        Pos.Block.Core.Main.Misc
                        Pos.Block.Core.Main.Types
                        Pos.Block.Core.Union
                        Pos.Block.Core.Union.Misc
                        Pos.Block.Core.Union.Types
                        Pos.Block.Error
                        Pos.Block.Logic.Creation
                        Pos.Block.Logic.Header
                        Pos.Block.Logic.Internal
                        Pos.Block.Logic.Slog
                        Pos.Block.Logic.Util
                        Pos.Block.Logic.VAR
                        Pos.Block.Network.Announce
                        Pos.Block.Network.Types
                        Pos.Block.Network.Listeners
                        Pos.Block.Network.Logic
                        Pos.Block.Network.Retrieval
                        Pos.Block.Types
                        Pos.Block.Worker

                        -- Compile config
                        Pos.CompileConfig.Parser
                        Pos.CompileConfig.Type

                        -- NodeContext
                        Pos.Context.Context
                        Pos.Context.Functions

                        -- Crypto
                        Pos.Crypto.Arbitrary.Unsafe
                        Pos.Crypto.HDDiscovery

                        -- Heavy delegation
                        Pos.Delegation.Arbitrary
                        Pos.Delegation.Class
                        Pos.Delegation.DB
                        Pos.Delegation.Helpers
                        Pos.Delegation.Listeners
                        Pos.Delegation.Logic
                        Pos.Delegation.Logic.Common
                        Pos.Delegation.Logic.Mempool
                        Pos.Delegation.Logic.VAR
                        Pos.Delegation.Lrc
                        Pos.Delegation.Types
                        Pos.Delegation.Worker

                        -- Launcher
                        Pos.Launcher.Launcher
                        Pos.Launcher.Options
                        Pos.Launcher.Param
                        Pos.Launcher.Runner
                        Pos.Launcher.Scenario

                        -- Network
                        Pos.Communication.Types
                        Pos.Communication.Message
                        Pos.Communication.Methods
                        Pos.Communication.Tx
                        Pos.Communication.Server
                        Pos.Communication.Limits
                        Pos.Communication.Update

                        -- DB
                        Pos.DB.GState.BlockExtra
                        Pos.DB.GState.GState
                        Pos.DB.Misc

                        -- LRC
                        Pos.Lrc.Arbitrary
                        Pos.Lrc.Consumers
                        Pos.Lrc.DB
                        Pos.Lrc.DB.Leaders
                        Pos.Lrc.DB.Lrc
                        Pos.Lrc.DB.Richmen
                        Pos.Lrc.Logic
                        Pos.Lrc.Worker

                        Pos.Recovery.Instance

                        -- SafeCopy serialization (required in wallet)
                        Pos.SafeCopy

                        -- SSC
                        Pos.Ssc.Util

                        Pos.Ssc.GodTossing.Arbitrary

                        -- Txp
                        Pos.Txp.Arbitrary
                        Pos.Txp.Network
                        Pos.Txp.Network.Listeners
                        Pos.Txp.Network.Types
                        Pos.Txp.Worker

                        -- Update System
                        Pos.Update.Arbitrary.Core
                        Pos.Update.Arbitrary.MemState
                        Pos.Update.Arbitrary.Network
                        Pos.Update.Arbitrary.Poll
                        Pos.Update.Download
                        Pos.Update.Network
                        Pos.Update.Network.Listeners
                        Pos.Update.Worker

                        -- Wallet (intentionally separated, not alphabetically)
                        Pos.Wallet.KeyStorage
                        Pos.Wallet.Web.Error.Types
                        Pos.Wallet.Web.Util

  -- Explorer (TODO: move into cardano-explorer)
  other-modules:        Pos.Binary.Explorer
                        Pos.Explorer.Core
                        Pos.Explorer.Core.Types
                        Pos.Explorer.Txp
                        Pos.Explorer.Txp.Global
                        Pos.Explorer.Txp.Local
                        Pos.Explorer.Txp.Toil
                        Pos.Explorer.Txp.Toil.Class
                        Pos.Explorer.Txp.Toil.Logic
                        Pos.Explorer.Txp.Toil.Types
                        Pos.Explorer.DB

  if flag(with-web)
    other-modules:      Pos.Aeson.Crypto
                        Pos.Aeson.Types
                        Pos.Web.Api
                        Pos.Web.Server
                        Pos.Web.Types
  if flag(with-wallet)
    exposed-modules:
                        Pos.Wallet.Redirect
    other-modules:
                        Pos.Wallet.Light.Launcher
                        Pos.Wallet.Light.Launcher.Runner
                        Pos.Wallet.Light.Launcher.Param
                        Pos.Wallet.Light.State
                        Pos.Wallet.Light.State.Acidic
                        Pos.Wallet.Light.State.Core
                        Pos.Wallet.Light.State.State
                        Pos.Wallet.Light.State.Storage
                        Pos.Wallet.Light.State.Storage.Block
                        Pos.Wallet.Light.State.Storage.Tx
                        Pos.Wallet.SscType
                        Pos.Wallet.WalletMode
  if (flag(with-wallet) && flag(with-web))
    other-modules:      Pos.Aeson.ClientTypes
                        Pos.Wallet.Light.Mode
                        Pos.Wallet.Light.Redirect
                        Pos.Wallet.Light.Web
                        Pos.Wallet.Light.Web.Server
                        Pos.Wallet.Web.Account
                        Pos.Wallet.Web.Api
                        Pos.Wallet.Web.BListener
                        Pos.Wallet.Web.ClientTypes
                        Pos.Wallet.Web.Error
                        Pos.Wallet.Web.Error.Util
                        Pos.Wallet.Web.Server
                        Pos.Wallet.Web.Server.Methods
                        Pos.Wallet.Web.Server.Full
                        Pos.Wallet.Web.Server.Full.Common
                        Pos.Wallet.Web.Server.Full.R
                        Pos.Wallet.Web.Server.Sockets
                        Pos.Wallet.Web.State
                        Pos.Wallet.Web.State.Acidic
                        Pos.Wallet.Web.State.Holder
                        Pos.Wallet.Web.State.Core
                        Pos.Wallet.Web.State.State
                        Pos.Wallet.Web.State.Storage
                        Pos.Wallet.Web.Tracking

  build-depends:        IfElse
                      , QuickCheck
                      , acid-state
                      , aeson >= 0.11.2.1
                      , ansi-terminal
                      , async
                      , base
                      , base58-bytestring
                      , base64-bytestring
                      , binary
                      , binary-conduit >= 1.2.4.1
                      , binary-orphans
                      , bytestring
                      , cardano-crypto
                      , cardano-report-server >= 0.1.1
                      , cardano-sl-core
                      , cardano-sl-db
                      , cardano-sl-godtossing
                      , cardano-sl-infra
                      , cardano-sl-lrc
                      , cardano-sl-ssc
                      , cardano-sl-txp
                      , cardano-sl-update
                      , cereal
                      , conduit >= 1.2.8
                      , containers
                      , cryptonite >= 0.23 && <= 0.23
                      , cryptonite-openssl >= 0.6
                      , data-default
                      , deepseq
                      , derive
                      , deriving-compat
                      , digest
                      , directory
                      , dlist
                      , ed25519
                      , ekg
                      , ekg-core
                      , ether >= 0.5
                      , exceptions
                      , file-embed >= 0.0.10
                      , filelock >= 0.1.0.1
                      , filepath
                      , focus
                      , formatting
                      , gitrev
                      , hashable
                      , http-client
                      , http-client-tls
                      , http-conduit
                      , kademlia
                      , lens
                      , lifted-async
                      , list-t
                      , log-warper >= 1.1.1
                      , lrucache
                      , memory
                      , mmorph
                      , monad-control
                      , monad-loops
                      , mono-traversable
                      , mtl
                      , neat-interpolation
                      , network-info >= 0.2.0.8
                      , network-transport-tcp
                      , node-sketch >= 0.1.0.0
                      , optparse-applicative
                      , optparse-simple
                      , parsec
                      , plutus-prototype
                      , pvss
                      , quickcheck-instances
                      , random
                      , reflection
                      , resourcet
                      , rocksdb >= 0.1.0.1
                      , safecopy
                      , serokell-util >= 0.1.3.4
                      , stm
                      , stm-containers
                      , tagged
                      , template-haskell
                      , temporary >= 1.2.0.4
                      , text
                      , text-format
                      , th-lift-instances
                      , time
                      , time-units
                      , transformers
                      , transformers-base
                      , transformers-lift
                      , turtle
                      , universum >= 0.1.11
                      , unordered-containers
                      , vector
                      , wreq
                      , yaml

  if !os(windows)
    build-depends:      unix

  if flag(with-web)
    build-depends:      http-types
                      , servant >= 0.8.1
                      , servant-multipart >= 0.10
                      , servant-server >= 0.8.1
                      , wai
                      , wai-extra
                      , warp
                      , websockets
                      , wai-websockets
  hs-source-dirs:       src
  default-language:     Haskell2010
  ghc-options:         -Wall
                       -fno-warn-orphans
                       -O2

  -- linker speed up for linux
  -- for explorer linking see https://ghc.haskell.org/trac/ghc/ticket/13810
  if os(linux) && !flag(with-explorer)
    ghc-options:       -optl-fuse-ld=gold
    ld-options:        -fuse-ld=gold

  default-extensions:   DeriveDataTypeable
                        DeriveGeneric
                        GeneralizedNewtypeDeriving
                        StandaloneDeriving
                        FlexibleContexts
                        FlexibleInstances
                        MultiParamTypeClasses
                        FunctionalDependencies
                        DefaultSignatures
                        NoImplicitPrelude
                        OverloadedStrings
                        RecordWildCards
                        TypeApplications
                        TupleSections
                        ViewPatterns
                        LambdaCase
                        MultiWayIf
                        ConstraintKinds
                        UndecidableInstances
                        BangPatterns

  build-tools: cpphs >= 1.19
  ghc-options: -pgmP cpphs -optP --cpp

  if flag(with-web)
    cpp-options: -DWITH_WEB
  if flag(with-wallet)
    cpp-options: -DWITH_WALLET
  if flag(with-explorer)
    cpp-options: -DWITH_EXPLORER

executable cardano-node
  hs-source-dirs:      src/node
  main-is:             Main.hs
  other-modules:       NodeOptions
                     , Params
                     , Secrets
  build-depends:       base
                     , ansi-wl-pprint
                     , binary
                     , bytestring
                     , cardano-sl-core
                     , cardano-sl-infra
                     , cardano-sl-lrc
                     , cardano-sl-update
                     , cardano-sl-ssc
                     , cardano-sl
                     , containers
                     , data-default
                     , directory
                     , ether
                     , filepath
                     , formatting
                     , lens
                     , log-warper
                     , mtl
                     , network-transport
                     , node-sketch
                     , network-transport-tcp
                     , optparse-simple
                     , parsec
                     , serokell-util >= 0.1.3.4
                     , stm-containers
                     , string-qq
                     , time
                     , time-units
                     , universum >= 0.1.11
  default-language:    Haskell2010
  ghc-options:         -threaded -rtsopts
                       -Wall
                       -fno-warn-orphans
<<<<<<< HEAD
                       -- -N1 for improved CPU utilisation until we manage to reduce it, see [CSL-1004]
                       -with-rtsopts=-N1
=======
>>>>>>> ce1ab4e5
                       -O2

  -- linker speed up for linux
  if os(linux)
    ghc-options:       -optl-fuse-ld=gold
    ld-options:        -fuse-ld=gold

  default-extensions:   DeriveDataTypeable
                        DeriveGeneric
                        GeneralizedNewtypeDeriving
                        StandaloneDeriving
                        FlexibleContexts
                        FlexibleInstances
                        MultiParamTypeClasses
                        FunctionalDependencies
                        DefaultSignatures
                        NoImplicitPrelude
                        OverloadedStrings
                        RecordWildCards
                        TypeApplications
                        TupleSections
                        ViewPatterns
                        LambdaCase
                        MultiWayIf
                        ConstraintKinds
                        UndecidableInstances
                        BangPatterns

  build-tools: cpphs >= 1.19
  ghc-options: -pgmP cpphs -optP --cpp

  if flag(with-web)
    cpp-options: -DWITH_WEB
  if flag(with-wallet)
    cpp-options: -DWITH_WALLET

executable cardano-analyzer
  hs-source-dirs:      src/analyzer
  main-is:             Main.hs
  other-modules:       AnalyzerOptions
  if !flag(for-installer)
   build-depends:      base
                     , aeson
                     , ansi-wl-pprint
                     , attoparsec
                     , bytestring
                     , cardano-sl-core
                     , cardano-sl
                     , formatting
                     , log-warper
                     , optparse-simple
                     , serokell-util >= 0.1.3.4
                     , string-qq
                     , text
                     , time
                     , time-units
                     , universum >= 0.1.11
                     , unordered-containers
  default-language:    Haskell2010
  ghc-options:         -threaded -rtsopts
                       -Wall
                       -fno-warn-orphans
                       -O2

  -- linker speed up for linux
  if os(linux)
    ghc-options:       -optl-fuse-ld=gold
    ld-options:        -fuse-ld=gold

  default-extensions:   DeriveDataTypeable
                        DeriveGeneric
                        GeneralizedNewtypeDeriving
                        StandaloneDeriving
                        FlexibleContexts
                        FlexibleInstances
                        MultiParamTypeClasses
                        FunctionalDependencies
                        DefaultSignatures
                        NoImplicitPrelude
                        OverloadedStrings
                        RecordWildCards
                        TypeApplications
                        TupleSections
                        ViewPatterns
                        LambdaCase
                        MultiWayIf
                        ConstraintKinds
                        UndecidableInstances
                        BangPatterns

  build-tools: cpphs >= 1.19
  ghc-options: -pgmP cpphs -optP --cpp

  if flag(for-installer)
    buildable: False

executable cardano-wallet
  hs-source-dirs:      src/wallet
  main-is:             Main.hs
  other-modules:       WalletOptions
                       Command
  if !flag(for-installer)
   build-depends:      QuickCheck
                     , base
                     , ansi-wl-pprint
                     , base58-bytestring
                     , binary
                     , bytestring
                     , cardano-sl-core
                     , cardano-sl-update
                     , cardano-sl-infra
                     , cardano-sl
                     , either
                     , containers
                     , formatting
                     , lens
                     , lifted-async
                     , log-warper
                     , mtl
                     , network-transport-tcp
                     , node-sketch
                     , optparse-applicative
                     , parsec
                     , serokell-util >= 0.1.3.4
                     , string-qq
                     , text
                     , time
                     , time-units
                     , transformers
                     , universum >= 0.1.11
                     , unordered-containers
  default-language:    Haskell2010
  ghc-options:         -threaded -rtsopts
                       -Wall
                       -fno-warn-orphans
                       -O2

  -- linker speed up for linux
  if os(linux)
    ghc-options:       -optl-fuse-ld=gold
    ld-options:        -fuse-ld=gold

  default-extensions:   DeriveDataTypeable
                        DeriveGeneric
                        GeneralizedNewtypeDeriving
                        StandaloneDeriving
                        FlexibleContexts
                        FlexibleInstances
                        MultiParamTypeClasses
                        FunctionalDependencies
                        DefaultSignatures
                        NoImplicitPrelude
                        OverloadedStrings
                        RecordWildCards
                        TypeApplications
                        TupleSections
                        ViewPatterns
                        LambdaCase
                        MultiWayIf
                        ConstraintKinds
                        UndecidableInstances
                        BangPatterns

  build-tools: cpphs >= 1.19
  ghc-options: -pgmP cpphs -optP --cpp

  if flag(with-wallet)
    buildable:         True
  else
    buildable:         False

  if flag(with-web)
    cpp-options:      -DWITH_WEB

  if !os(windows)
    build-depends:     unix

  if flag(for-installer)
    buildable: False

executable cardano-wallet-hs2purs
  hs-source-dirs:      src/wallet-purescript
  main-is:             Main.hs
  other-modules:       PSTypes
  build-depends:       base
                     , cardano-sl-core
                     , cardano-sl
                     , optparse-simple
                     , purescript-bridge
                     , universum >= 0.1.11
  default-language:    Haskell2010
  ghc-options:         -threaded -rtsopts
                       -Wall
                       -fno-warn-orphans
                       -O2

  -- linker speed up for linux
  if os(linux)
    ghc-options:       -optl-fuse-ld=gold
    ld-options:        -fuse-ld=gold

  default-extensions:   DeriveDataTypeable
                        DeriveGeneric
                        GeneralizedNewtypeDeriving
                        StandaloneDeriving
                        FlexibleContexts
                        FlexibleInstances
                        MultiParamTypeClasses
                        FunctionalDependencies
                        DefaultSignatures
                        NoImplicitPrelude
                        OverloadedStrings
                        RecordWildCards
                        TypeApplications
                        TupleSections
                        ViewPatterns
                        LambdaCase
                        MultiWayIf
                        ConstraintKinds
                        UndecidableInstances
                        BangPatterns

  build-tools: cpphs >= 1.19
  ghc-options: -pgmP cpphs -optP --cpp

  if flag(with-wallet) && flag(with-web)
    buildable:         True
  else
    buildable:         False

  if flag(with-web)
    cpp-options: -DWITH_WEB

executable cardano-smart-generator
  hs-source-dirs:      src/smart-generator
  main-is:             Main.hs
  other-modules:       GenOptions
                       TxGeneration
                       TxAnalysis
                       Util
  if !flag(for-installer)
   build-depends:      QuickCheck
                     , base
                     , aeson
                     , ansi-wl-pprint
                     , array
                     , bytestring
                     , data-default
                     , cardano-sl-core
                     , cardano-sl-infra
                     , cardano-sl-txp
                     , cardano-sl-update
                     , cardano-sl-ssc
                     , cardano-sl
                     , containers
                     , filepath
                     , formatting
                     , lens
                     , lifted-async
                     , log-warper
                     , network-transport-tcp
                     , node-sketch
                     , optparse-applicative
                     , parsec
                     , random
                     , random-shuffle
                     , serokell-util >= 0.1.3.4
                     , stm
                     , string-qq
                     , text
                     , time
                     , time-units
                     , transformers
                     , universum >= 0.1.11
                     , unordered-containers
                     , vector
  default-language:    Haskell2010
  ghc-options:         -threaded -rtsopts
                       -Wall
                       -fno-warn-orphans
                       -O2

  -- linker speed up for linux
  if os(linux)
    ghc-options:       -optl-fuse-ld=gold
    ld-options:        -fuse-ld=gold

  default-extensions:   DeriveDataTypeable
                        DeriveGeneric
                        GeneralizedNewtypeDeriving
                        StandaloneDeriving
                        FlexibleContexts
                        FlexibleInstances
                        MultiParamTypeClasses
                        FunctionalDependencies
                        DefaultSignatures
                        NoImplicitPrelude
                        OverloadedStrings
                        RecordWildCards
                        TypeApplications
                        TupleSections
                        ViewPatterns
                        LambdaCase
                        MultiWayIf
                        ConstraintKinds
                        UndecidableInstances
                        BangPatterns

  build-tools: cpphs >= 1.19
  ghc-options: -pgmP cpphs -optP --cpp

  if flag(with-wallet)
    buildable:         True
  else
    buildable:         False

  if flag(for-installer)
    buildable: False

executable cardano-dht-keygen
  hs-source-dirs:      src/dht-keygen
  main-is:             Main.hs
  if !flag(for-installer)
   build-depends:      QuickCheck
                     , base
                     , aeson
                     , array
                     , bytestring
                     , data-default
                     , cardano-sl-core
                     , cardano-sl
                     , filepath
                     , formatting
                     , kademlia
                     , lens
                     , lifted-async
                     , log-warper
                     , optparse-simple
                     , parsec
                     , random
                     , random-shuffle
                     , serokell-util >= 0.1.3.4
                     , stm
                     , text
                     , time
                     , universum >= 0.1.11
                     , unordered-containers
                     , vector
  default-language:    Haskell2010
  ghc-options:         -threaded -rtsopts
                       -Wall
                       -fno-warn-orphans
                       -O2

  -- linker speed up for linux
  if os(linux)
    ghc-options:       -optl-fuse-ld=gold
    ld-options:        -fuse-ld=gold

  default-extensions:   DeriveDataTypeable
                        DeriveGeneric
                        GeneralizedNewtypeDeriving
                        StandaloneDeriving
                        FlexibleContexts
                        FlexibleInstances
                        MultiParamTypeClasses
                        FunctionalDependencies
                        DefaultSignatures
                        NoImplicitPrelude
                        OverloadedStrings
                        RecordWildCards
                        TypeApplications
                        TupleSections
                        ViewPatterns
                        LambdaCase
                        MultiWayIf
                        ConstraintKinds
                        UndecidableInstances
                        BangPatterns
                        ApplicativeDo

  build-tools: cpphs >= 1.19
  ghc-options: -pgmP cpphs -optP --cpp

  if flag(for-installer)
    buildable: False

executable cardano-swagger
  hs-source-dirs:      src/wallet-web-api-swagger
  main-is:             Main.hs
  other-modules:       Description
  if !flag(for-installer)
   build-depends:      aeson
                     , base
                     , bytestring
                     , cardano-sl
                     , lens
                     , optparse-simple
                     , swagger2
                     , servant
                     , servant-server
                     , servant-multipart
                     , servant-swagger
                     , servant-swagger-ui
                     , text
                     , universum >= 0.1.11
  default-language:    Haskell2010
  ghc-options:         -threaded -rtsopts
                       -Wall
                       -fno-warn-orphans
                       -O2

  -- linker speed up for linux
  if os(linux)
    ghc-options:       -optl-fuse-ld=gold
    ld-options:        -fuse-ld=gold

  default-extensions:   NoImplicitPrelude
                        BangPatterns

  build-tools: cpphs >= 1.19
  ghc-options: -pgmP cpphs -optP --cpp

  if flag(for-installer)
    buildable: False

  if !flag(with-wallet) || !flag(with-web)
    buildable: False

executable cardano-checks
  hs-source-dirs:      src/checks
  main-is:             Main.hs
  if !flag(for-installer)
   build-depends:      base
                     , ansi-wl-pprint
                     , containers
                     , foldl
                     , optparse-simple
                     , optparse-text
                     , string-qq
                     , text
                     , turtle
  default-language:    Haskell2010
  ghc-options:         -threaded
                       -Wall
                       -O2

  -- linker speed up for linux
  if os(linux)
    ghc-options:       -optl-fuse-ld=gold
    ld-options:        -fuse-ld=gold

  default-extensions:  OverloadedStrings
                       BangPatterns

  if flag(for-installer)
    buildable: False

executable cardano-genupdate
  hs-source-dirs:      src/genupdate
  main-is:             Main.hs
  build-depends:       base
                     , ansi-wl-pprint
                     , bytestring
                     , cryptonite
                     , foldl
                     , optparse-simple
                     , optparse-text
                     , string-qq
                     , system-filepath
                     , tar
                     , text
                     , turtle >= 1.3.0
                     , universum
  default-language:    Haskell2010
  ghc-options:         -threaded
                       -Wall
                       -O2

  -- linker speed up for linux
  if os(linux)
    ghc-options:       -optl-fuse-ld=gold
    ld-options:        -fuse-ld=gold

  default-extensions:  OverloadedStrings
                       NoImplicitPrelude
                       BangPatterns
                       ApplicativeDo
                       RecordWildCards

executable cardano-keygen
  hs-source-dirs:      src/keygen
  main-is:             Main.hs
  other-modules:       KeygenOptions
                     , Avvm
                     , Testnet
  if !flag(for-installer)
   build-depends:      QuickCheck >= 2.9
                     , Glob
                     , base
                     , aeson
                     , ansi-wl-pprint
                     , cardano-sl-core
                     , cardano-sl-txp
                     , cardano-sl
                     , ed25519
                     , formatting
                     , universum >= 0.1
                     , serokell-util >= 0.1
                     , text
                     , lens
                     , optparse-applicative >= 0.12
                     , string-qq
                     , unordered-containers
                     , bytestring >= 0.10
                     , random >= 1.1
                     , filepath
                     , directory
                     , log-warper
  default-language:    Haskell2010
  ghc-options:         -threaded -rtsopts
                       -Wall
                       -fno-warn-orphans
                       -O2

  -- linker speed up for linux
  if os(linux)
    ghc-options:       -optl-fuse-ld=gold
    ld-options:        -fuse-ld=gold

  default-extensions:   DeriveDataTypeable
                        DeriveGeneric
                        GeneralizedNewtypeDeriving
                        StandaloneDeriving
                        FlexibleContexts
                        FlexibleInstances
                        MultiParamTypeClasses
                        FunctionalDependencies
                        DefaultSignatures
                        NoImplicitPrelude
                        OverloadedStrings
                        RecordWildCards
                        TypeApplications
                        TupleSections
                        ViewPatterns
                        LambdaCase
                        MultiWayIf
                        ConstraintKinds
                        UndecidableInstances
                        BangPatterns

  if flag(for-installer)
    buildable: False

  if !flag(with-wallet)
    buildable: False

executable cardano-launcher
  hs-source-dirs:      src/launcher
  main-is:             Main.hs
  build-depends:       ansi-wl-pprint
                     , async
                     , base
                     , optparse-simple
                     , cardano-report-server >= 0.1.1
                     , log-warper
                     , cardano-sl
                     , cardano-sl-infra
                     , directory
                     , filepath
                     , process
                     , string-qq
                     , system-filepath
                     , text
                     , turtle
                     , universum
                     , wreq
                     , lens
  default-language:    Haskell2010
  ghc-options:         -threaded
                       -Wall
                       -O2

  -- linker speed up for linux
  if os(linux)
    ghc-options:       -optl-fuse-ld=gold
    ld-options:        -fuse-ld=gold

  default-extensions:  OverloadedStrings
                       RecordWildCards
                       TupleSections
                       BangPatterns

  if os(windows)
    LD-Options:     -mwindows

executable cardano-addr-convert
  hs-source-dirs:      src/addr-convert
  main-is:             Main.hs
  build-depends:       base
                     , ansi-wl-pprint
                     , bytestring
                     , cardano-sl
                     , cardano-sl-core
                     , directory
                     , filepath
                     , optparse-applicative
                     , optparse-text
                     , process
                     , serokell-util
                     , string-qq
                     , system-filepath
                     , text
                     , turtle
                     , universum
                     , lens
  default-language:    Haskell2010
  ghc-options:         -threaded
                       -Wall
                       -O2

  -- linker speed up for linux
  if os(linux)
    ghc-options:       -optl-fuse-ld=gold
    ld-options:        -fuse-ld=gold

  default-extensions:   DeriveDataTypeable
                        DeriveGeneric
                        GeneralizedNewtypeDeriving
                        StandaloneDeriving
                        FlexibleContexts
                        FlexibleInstances
                        MultiParamTypeClasses
                        FunctionalDependencies
                        DefaultSignatures
                        NoImplicitPrelude
                        OverloadedStrings
                        RecordWildCards
                        TypeApplications
                        TupleSections
                        ViewPatterns
                        LambdaCase
                        MultiWayIf
                        ConstraintKinds
                        UndecidableInstances
                        ApplicativeDo

executable cardano-cli-docs
  hs-source-dirs:      src/cli-docs
  main-is:             Main.hs
  if !flag(for-installer)
   build-depends:      base
                     , bytestring
                     , directory
                     , filepath
                     , optparse-applicative
                     , process
                     , string-qq
                     , text
                     , universum >= 0.1.11
  default-language:    Haskell2010
  ghc-options:         -threaded -rtsopts
                       -Wall
                       -fno-warn-orphans
                       -O2

  -- linker speed up for linux
  if os(linux)
    ghc-options:       -optl-fuse-ld=gold
    ld-options:        -fuse-ld=gold

  default-extensions:   NoImplicitPrelude
                        BangPatterns
                        RecordWildCards
                        OverloadedStrings
                        ApplicativeDo

  build-tools: cpphs >= 1.19
  ghc-options: -pgmP cpphs -optP --cpp

  if flag(for-installer)
    buildable: False

test-suite cardano-test
  main-is:             Test.hs
  other-modules:       Spec
                       Test.Pos.Arbitrary.Infra
                       Test.Pos.Arbitrary.Infra.Communication
                       Test.Pos.Arbitrary.Infra.DHT
                       Test.Pos.BinarySpec
                       Test.Pos.Block.LogicSpec
                       Test.Pos.Block.Identity.BinarySpec
                       Test.Pos.Block.Identity.SafeCopySpec
                       Test.Pos.Communication.Identity.BinarySpec
                       Test.Pos.CryptoSpec
                       Test.Pos.DHT.Identity.BinarySpec
                       Test.Pos.FollowTheSatoshiSpec
                       Test.Pos.Genesis.Identity.BinarySpec
                       Test.Pos.MerkleSpec
                       Test.Pos.Script.Identity.BinarySpec
                       Test.Pos.Ssc.GodTossing.ComputeSharesSpec
                       Test.Pos.Ssc.GodTossing.Identity.BinarySpec
                       Test.Pos.Ssc.GodTossing.Identity.SafeCopySpec
                       Test.Pos.Ssc.GodTossing.SeedSpec
                       Test.Pos.Ssc.GodTossing.Toss.BaseSpec
                       Test.Pos.Ssc.GodTossing.VssCertDataSpec
                       Test.Pos.Txp.CoreSpec
                       Test.Pos.Txp.Identity.BinarySpec
                       Test.Pos.Txp.Toil.UtxoSpec
                       Test.Pos.Types.AddressSpec
                       Test.Pos.Types.BlockSpec
                       Test.Pos.Types.CoinSpec
                       Test.Pos.Types.Identity.BinarySpec
                       Test.Pos.Types.Identity.SafeCopySpec
                       Test.Pos.Types.Identity.TimestampSpec
                       Test.Pos.Types.SlottingSpec
                       Test.Pos.Update.Identity.BinarySpec
                       Test.Pos.Update.Identity.SafeCopySpec
                       Test.Pos.Update.MemStateSpec
                       Test.Pos.Update.PollSpec
                       Test.Pos.Util
                       Test.Pos.Util.LimitsSpec
                       Test.Pos.Util.ModifierSpec
                       Test.Pos.UtilSpec
  type:                exitcode-stdio-1.0
  build-depends:       QuickCheck
                     , base
                     , binary
                     , bytestring
                     , cardano-sl-core
                     , cardano-sl-infra
                     , cardano-sl-lrc
                     , cardano-sl-txp
                     , cardano-sl-update
                     , cardano-sl-ssc
                     , cardano-sl
                     , cereal
                     , containers
                     , cryptonite
                     , data-default
                     , derive
                     , formatting
                     , hspec
                     , kademlia
                     , lens
                     , log-warper
                     , memory
                     , mtl
                     , node-sketch
                     , pvss
                     , quickcheck-instances
                     , random
                     , reflection
                     , regex-tdfa
                     , regex-tdfa-text
                     , safecopy
                     , serokell-util >= 0.1.3.4
                     , tagged
                     , time-units
                     , universum >= 0.1.11
                     , unordered-containers
                     , vector
  hs-source-dirs:      test
  default-language:    Haskell2010
  ghc-options:         -threaded
                       -rtsopts
                       -Wall
                       -fno-warn-orphans

  -- linker speed up for linux
  if os(linux)
    ghc-options:       -optl-fuse-ld=gold
    ld-options:        -fuse-ld=gold

  default-extensions:   DeriveDataTypeable
                        DeriveGeneric
                        GeneralizedNewtypeDeriving
                        StandaloneDeriving
                        FlexibleContexts
                        FlexibleInstances
                        MultiParamTypeClasses
                        FunctionalDependencies
                        DefaultSignatures
                        NoImplicitPrelude
                        OverloadedStrings
                        RecordWildCards
                        TypeApplications
                        TupleSections
                        ViewPatterns
                        LambdaCase
                        MultiWayIf
                        ConstraintKinds
                        UndecidableInstances
                        BangPatterns

  build-tools: cpphs >= 1.19
  ghc-options: -pgmP cpphs -optP --cpp

benchmark cardano-bench-criterion
  hs-source-dirs:      bench
  main-is:             Local/Criterion.hs
  other-modules:       Bench.Pos.Criterion.FollowTheSatoshiBench
                       Bench.Pos.Criterion.TxSigningBench
  type:                exitcode-stdio-1.0
  build-depends:       QuickCheck
                     , base
                     , binary
                     , bytestring
                     , cardano-sl-core
                     , cardano-sl
                     , containers
                     , criterion
                     , derive
                     , formatting
                     , hashtables
                     , lens
                     , log-warper
                     , serokell-util >= 0.1.3.4
                     , text-format
                     , universum >= 0.1.11
                     , vector
  default-language:    Haskell2010
  ghc-options:         -threaded -rtsopts
                       -Wall
                       -fno-warn-orphans
                       -O2

  -- linker speed up for linux
  if os(linux)
    ghc-options:       -optl-fuse-ld=gold
    ld-options:        -fuse-ld=gold

  default-extensions:   DeriveDataTypeable
                        DeriveGeneric
                        GeneralizedNewtypeDeriving
                        StandaloneDeriving
                        FlexibleContexts
                        FlexibleInstances
                        MultiParamTypeClasses
                        FunctionalDependencies
                        DefaultSignatures
                        NoImplicitPrelude
                        OverloadedStrings
                        RecordWildCards
                        TypeApplications
                        TupleSections
                        ViewPatterns
                        LambdaCase
                        MultiWayIf
                        ConstraintKinds
                        UndecidableInstances
                        BangPatterns

  build-tools: cpphs >= 1.19
  ghc-options: -pgmP cpphs -optP --cpp<|MERGE_RESOLUTION|>--- conflicted
+++ resolved
@@ -520,11 +520,8 @@
   ghc-options:         -threaded -rtsopts
                        -Wall
                        -fno-warn-orphans
-<<<<<<< HEAD
                        -- -N1 for improved CPU utilisation until we manage to reduce it, see [CSL-1004]
                        -with-rtsopts=-N1
-=======
->>>>>>> ce1ab4e5
                        -O2
 
   -- linker speed up for linux
