--- conflicted
+++ resolved
@@ -16,11 +16,6 @@
     , ntpClientSettings
     , NtpStatus (..)
     , withNtpClient
-<<<<<<< HEAD
-    --, withoutNtpClient    -- not used
-    --, ntpSingleShot       -- not used
-=======
->>>>>>> 658af4f0
     ) where
 
 import           Universum hiding (Last, catch)
@@ -43,27 +38,18 @@
                      toMicroseconds)
 import           Data.Typeable (Typeable)
 import           Formatting (sformat, shown, (%))
-<<<<<<< HEAD
-import           Network.Socket (AddrInfo, SockAddr (..), Socket, addrAddress,
-                     addrFamily, close)
-import           Network.Socket.ByteString (recvFrom, sendTo)
-import qualified Pos.Util.Log as Log
-import           Pos.Util.LoggerConfig (defaultInteractiveConfiguration)
-import           Pos.Util.Trace.Named (TraceNamed, appendName, logDebug,
-                     logError, logInfo, logWarning, setupLogging)
-=======
 import qualified Network.Socket as Socket
 import           Network.Socket.ByteString (recvFrom)
-import qualified System.Wlog as Wlog
->>>>>>> 658af4f0
+import qualified Pos.Util.Log as Log
+import           Pos.Util.Trace.Named (TraceNamed, appendName, logDebug,
+                     logInfo, logMessage, logWarning)
 
 import           Ntp.Packet (NtpOffset, NtpPacket (..), clockOffset,
                      mkNtpPacket, ntpPacketSize)
 import           Ntp.Util (AddrFamily (..), Addresses, Sockets,
                      WithAddrFamily (..), createAndBindSock, foldThese,
-                     logDebug, logInfo, logWarning, ntpTrace, resolveNtpHost,
-                     runWithAddrFamily, sendPacket, udpLocalAddresses)
-import           Pos.Util.Trace (traceWith)
+                     resolveNtpHost, runWithAddrFamily, sendPacket,
+                     udpLocalAddresses)
 
 data NtpStatus =
       -- | The difference between NTP time and local system time
@@ -138,67 +124,31 @@
 
 instance Exception NoHostResolved
 
-<<<<<<< HEAD
-{-
-usingNtpLogger :: Log.LoggingHandler -> Log.LogContextT IO a -> IO a
-usingNtpLogger lh = Log.usingLoggerName lh "NtpClient"
-
-logError :: Log.LoggingHandler -> Text -> IO ()
-logError lh = usingNtpLogger lh . Log.logError
-
-logWarning :: Log.LoggingHandler -> Text -> IO ()
-logWarning lh = usingNtpLogger lh . Log.logWarning
-
-logInfo :: Log.LoggingHandler -> Text -> IO ()
-logInfo lh = usingNtpLogger lh . Log.logInfo
-
-logDebug :: Log.LoggingHandler -> Text -> IO ()
-logDebug lh = usingNtpLogger lh . Log.logDebug
--}
-
--- |
--- Handle results.  It is either when all ntp servers responded or when
--- `ntpResponseTimeout` has passed since the request where send.  If none of the servers responded `ncState`
-handleCollectedResponses :: TraceNamed IO -> NtpClient -> IO ()
-handleCollectedResponses logTrace cli = do
-    mres <- readTVarIO (ncState cli)
-    case mres of
-        Nothing        -> do
-            atomically $ writeTVar (ncStatus cli) NtpSyncUnavailable
-            logError logTrace "Protocol error: responses are not awaited"
-        Just []        -> do
-            atomically $ writeTVar (ncStatus cli) NtpSyncUnavailable
-            logWarning logTrace "No server responded"
-        Just responses -> handleE `handleAny` do
-            let ntpOffset = ntpSelection (ncSettings cli) $ NE.fromList $ responses
-            logInfo logTrace $ sformat ("Evaluated clock offset "%shown%"mcs") (toMicroseconds ntpOffset)
-            atomically $ writeTVar (ncStatus cli) (NtpDrift $ ntpOffset)
-  where
-    handleE = logError logTrace . sformat ("ntpSelection: "%shown)
-=======
 -- |
 -- Update @'ncStatus'@ according to received responses.
 updateStatus'
-    :: NtpClient
-    -> ([NtpOffset] -> (NtpStatus, (Wlog.Severity, Text)))
+    :: TraceNamed IO
+    -> NtpClient
+    -> ([NtpOffset] -> (NtpStatus, (Log.Severity, Text)))
     -> IO ()
-updateStatus' cli fn = do
-    (offset, msg) <- fn <$> readTVarIO (ncState cli)
-    traceWith ntpTrace msg
+updateStatus' logTrace cli fn = do
+    (offset, (sev, msg)) <- fn <$> readTVarIO (ncState cli)
+    --traceWith ntpTrace msg
+    logMessage logTrace sev msg
     atomically $ writeTVar (ncStatus cli) offset
 
-updateStatus :: NtpClient -> IO ()
-updateStatus cli = updateStatus' cli fn
+updateStatus :: TraceNamed IO -> NtpClient -> IO ()
+updateStatus logTrace cli = updateStatus' logTrace cli fn
     where
     fn :: [NtpOffset]
-       -> (NtpStatus, (Wlog.Severity, Text))
+       -> (NtpStatus, (Log.Severity, Text))
     fn [] = ( NtpSyncUnavailable
-            , (Wlog.Warning, "ntp client haven't received any response")
+            , (Log.Warning, "ntp client haven't received any response")
             )
     fn offsets =
         let offset = ntpSelection (ncSettings cli) $ NE.fromList $ offsets
         in ( NtpDrift offset
-           , (Wlog.Info, sformat ("Evaluated clock offset "%shown%"mcs") offset)
+           , (Log.Info, sformat ("Evaluated clock offset "%shown%"mcs") offset)
            )
 
 -- |
@@ -208,9 +158,8 @@
 -- `ntpResponseTimeout` passesed.  If at least one server responded
 -- `handleCollectedResponses` will update `ncStatus` in `NtpClient` with a new
 -- drift.
-sendLoop :: NtpClient -> [Addresses] -> IO ()
-sendLoop cli addrs = do
->>>>>>> 658af4f0
+sendLoop :: TraceNamed IO -> NtpClient -> [Addresses] -> IO ()
+sendLoop logTrace cli addrs = do
 
 
     let respTimeout = ntpResponseTimeout (ncSettings cli)
@@ -220,13 +169,13 @@
         (do
             -- wait for responses and update status
             _ <- timeout respTimeout waitForResponses
-            updateStatus cli
+            updateStatus logTrace cli
         )
         (\a -> do
             -- send packets and wait until end of poll delay
             sock <- atomically $ readTVar $ ncSockets cli
             pack <- mkNtpPacket
-            sendPacket sock pack addrs
+            sendPacket logTrace sock pack addrs
 
             threadDelay $ fromIntegral poll
             cancel a
@@ -235,50 +184,8 @@
     -- reset state & status before next loop
     atomically $ writeTVar (ncState cli) []
     atomically $ writeTVar (ncStatus cli) NtpSyncPending
-    sendLoop cli addrs
-
-<<<<<<< HEAD
--- |
--- Low level primitive which sends a request to a single ntp server.
-doSend :: TraceNamed IO -> NtpClient -> SockAddr -> IO ()
-doSend logTrace cli addr = do
-    sock   <- readTVarIO $ ncSockets cli
-    packet <- encode <$> mkCliNtpPacket
-    handleAny handleE . void $ sendDo addr sock (LBS.toStrict packet)
-  where
-    sendDo a@(SockAddrInet{}) (IPv4Sock sock)      = sendTo' sock a
-    sendDo a@(SockAddrInet{}) (BothSock sock _)    = sendTo' sock a
-    sendDo a@(SockAddrInet6{}) (IPv6Sock sock) = sendTo' sock a
-    sendDo a@(SockAddrInet6{}) (BothSock _ sock)  = sendTo' sock a
-    sendDo a sks                                           =
-        error $ "SockAddr is " <> show a <> ", but sockets: " <> show sks
-    sendTo' sock = flip (sendTo sock)
-
-    -- just log; socket closure is handled by receiver
-    handleE =
-        logWarning logTrace . sformat ("Failed to send to "%shown%": "%shown) addr
-
--- |
--- Every `ntpPollDelay` send request to the list of `ntpServers`.  Before
--- sending the request, fill `ncState` with `NtpSyncPending`.  After sending
--- requests wait until either all servers respond or `ntpResponseTimeout`
--- passes.  If at least one server responded `handleCollectedResponses` will
--- update `ncStatus` in `NtpClient`.
-startSend :: TraceNamed IO -> NtpClient -> [SockAddr] -> IO ()
-startSend logTrace cli addrs = do
-    let respTimeout = ntpResponseTimeout (ncSettings cli)
-    let poll = ntpPollDelay (ncSettings cli)
-
-    atomically $ writeTVar (ncStatus cli) NtpSyncPending
-
-    -- poll :: Microsecond
-    _ <- concurrently (threadDelay (fromIntegral poll)) $ do
-        logDebug logTrace "Sending requests"
-        atomically . modifyTVar' (ncState cli) $ (const $ Just [])
-        let sendRequests = forConcurrently addrs (doSend logTrace cli)
-        let waitTimeout = void $ timeout respTimeout
-                    (atomically $ check =<< allResponsesGathered cli)
-=======
+    sendLoop logTrace cli addrs
+
     where
         waitForResponses = do
             atomically $ do
@@ -286,12 +193,12 @@
                 let svs = length $ ntpServers $ ncSettings cli
                 when (length resps < svs)
                     retry
-            logDebug "collected all responses"
+            logDebug logTrace "collected all responses"
 
 -- |
 -- Start listening for responses on the socket @'ncSockets'@
-startReceive :: NtpClient -> IO ()
-startReceive cli =
+startReceive :: TraceNamed IO -> NtpClient -> IO ()
+startReceive logTrace cli =
     atomically (readTVar $ ncSockets cli) >>= \case
         These (Last (WithIPv6 sock_ipv6)) (Last (WithIPv4 sock_ipv4)) ->
             loop IPv6 sock_ipv6
@@ -309,7 +216,7 @@
             (bs, _) <- recvFrom sock ntpPacketSize
             case decodeOrFail $ LBS.fromStrict bs of
                 Left  (_, _, err)    ->
-                    logWarning $ sformat ("Error while receiving time: "%shown) err
+                    logWarning logTrace $ sformat ("Error while receiving time: "%shown) err
                 Right (_, _, packet) ->
                     handleNtpPacket packet
 
@@ -320,10 +227,10 @@
         -> IOException
         -> IO ()
     handleIOException addressFamily e = do
-        logDebug $ sformat ("startReceive failed with reason: "%shown) e
+        logDebug logTrace $ sformat ("startReceive failed with reason: "%shown) e
         threadDelay 5000000
-        udpLocalAddresses >>= createAndBindSock addressFamily >>= \case
-            Nothing   -> logWarning "recreating of sockets failed (retrying)" >> handleIOException addressFamily e
+        udpLocalAddresses >>= createAndBindSock logTrace addressFamily >>= \case
+            Nothing   -> logWarning logTrace "recreating of sockets failed (retrying)" >> handleIOException addressFamily e
             Just sock -> do
                 atomically $ modifyTVar' (ncSockets cli) (\s -> s <> sock)
                 case sock of
@@ -341,13 +248,13 @@
         :: NtpPacket
         -> IO ()
     handleNtpPacket packet = do
-        logDebug $ sformat ("Got packet "%shown) packet
+        logDebug logTrace $ sformat ("Got packet "%shown) packet
 
         clockOffset (ntpResponseTimeout $ ncSettings cli) packet >>= \case
             Nothing ->
-                logWarning "Response was too late: discarding it."
+                logWarning logTrace "Response was too late: discarding it."
             Just offset -> do
-                logDebug $ sformat ("Received time delta "%shown%"mcs")
+                logDebug logTrace $ sformat ("Received time delta "%shown%"mcs")
                     (toMicroseconds offset)
                 atomically $ modifyTVar' (ncState cli) ( offset : )
 
@@ -356,48 +263,27 @@
 -- and will listen for responses.  The @'ncStatus'@ will be updated every
 -- @'ntpPollDelay'@ with the most recent value.  It should be run in a separate
 -- thread, since it will block infinitely.
-spawnNtpClient :: NtpClientSettings -> TVar NtpStatus -> IO ()
-spawnNtpClient settings ncStatus = do
-    logInfo "starting"
-    bracket (mkSockets settings) closeSockets $ \sock -> do
+spawnNtpClient :: TraceNamed IO -> NtpClientSettings -> TVar NtpStatus -> IO ()
+spawnNtpClient logTrace settings ncStatus = do
+    logInfo logTrace "starting"
+    bracket (mkSockets logTrace settings) closeSockets $ \sock -> do
         cli <- mkNtpClient settings ncStatus sock
->>>>>>> 658af4f0
-
-        addrs <- catMaybes <$> traverse resolveNtpHost (ntpServers settings)
+
+        addrs <- catMaybes <$> traverse (resolveNtpHost logTrace) (ntpServers settings)
         when (null addrs) $ throwM NoHostResolved
         -- TODO
         -- we should start listening for requests when we send something, since
         -- we're not expecting anything to come unless we send something.  This
         -- way we could simplify the client and remove `ncState` mutable cell.
-        startReceive cli
-            `concurrently_` sendLoop cli addrs
-            `concurrently_` logInfo "started"
+        startReceive logTrace cli
+            `concurrently_` sendLoop logTrace cli addrs
+            `concurrently_` logInfo logTrace "started"
     where
     closeSockets :: Sockets -> IO ()
     closeSockets sockets = do
         foldThese $ bimap fn fn sockets
-        logInfo "stopped"
-
-<<<<<<< HEAD
-        logDebug logTrace "Collecting responses"
-        handleCollectedResponses logTrace cli
-        atomically $ modifyTVar' (ncState cli) (const Nothing)
-
-    startSend logTrace cli addrs
-
--- Try to create IPv4 and IPv6 socket.
-mkSockets :: TraceNamed IO -> NtpClientSettings -> IO Sockets
-mkSockets logTrace settings = do
-    (sock1MB, sock2MB) <- doMkSockets `catchAny` handlerE
-    whenJust sock1MB logging
-    whenJust sock2MB logging
-    case (fst <$> sock1MB, fst <$> sock2MB) of
-        (Just sock1, Just sock2) -> pure $ BothSock sock1 sock2
-        (Just sock1, Nothing)    -> pure $ IPv4Sock sock1
-        (Nothing, Just sock2)    -> pure $ IPv6Sock sock2
-        (_, _)                   -> do
-            logWarning logTrace "Couldn't create both IPv4 and IPv6 socket, retrying in 5 sec..."
-=======
+        logInfo logTrace "stopped"
+
     fn :: Last (WithAddrFamily t Socket.Socket) -> IO ()
     fn (Last sock) = Socket.close $ runWithAddrFamily sock
 
@@ -407,199 +293,39 @@
 --
 -- This function should be called once, it will run an NTP client in a new
 -- thread until the program terminates.
-withNtpClient :: MonadIO m => NtpClientSettings -> m (TVar NtpStatus)
-withNtpClient ntpSettings = do
-    liftIO $ logInfo "withNtpClient"
+withNtpClient :: MonadIO m => TraceNamed IO -> NtpClientSettings -> m (TVar NtpStatus)
+withNtpClient logTrace0 ntpSettings = do
+    let logTrace = appendName "withNtpClient" logTrace0
+    liftIO $ logInfo logTrace "withNtpClient"
     ncStatus <- newTVarIO NtpSyncPending
     -- using async so the NTP thread will be left running even if the parent
     -- thread finished.
-    _ <- liftIO $ async (spawnNtpClient ntpSettings ncStatus)
+    _ <- liftIO $ async (spawnNtpClient logTrace ntpSettings ncStatus)
     return ncStatus
 
 -- Try to create IPv4 and IPv6 socket.
-mkSockets :: NtpClientSettings -> IO Sockets
-mkSockets settings =
+mkSockets :: TraceNamed IO -> NtpClientSettings -> IO Sockets
+mkSockets logTrace settings =
     doMkSockets `catch` handleIOException >>= \case
         Option (Just sock) -> pure sock
         Option Nothing     -> do
-            logWarning "Couldn't create both IPv4 and IPv6 socket, retrying in 5 sec..."
->>>>>>> 658af4f0
+            logWarning logTrace "Couldn't create both IPv4 and IPv6 socket, retrying in 5 sec..."
             threadDelay 5000000
             mkSockets logTrace settings
   where
-<<<<<<< HEAD
-    logging (_, addrInfo) = logInfo logTrace $
-        sformat ("Created socket (family/addr): "%shown%"/"%shown)
-                (addrFamily addrInfo) (addrAddress addrInfo)
-    doMkSockets :: IO (Maybe (Socket, AddrInfo), Maybe (Socket, AddrInfo))
-    doMkSockets = do
-        serveraddrs <- udpLocalAddresses
-        (,) <$> createAndBindSock selectIPv4 serveraddrs
-            <*> createAndBindSock selectIPv6 serveraddrs
-    handlerE e = do
-        logWarning logTrace $
-=======
     doMkSockets :: IO (Option Sockets)
     doMkSockets = do
         addrs <- udpLocalAddresses
-        (<>) <$> (Option <$> createAndBindSock IPv4 addrs)
-             <*> (Option <$> createAndBindSock IPv6 addrs)
+        (<>) <$> (Option <$> createAndBindSock logTrace IPv4 addrs)
+             <*> (Option <$> createAndBindSock logTrace IPv6 addrs)
 
     handleIOException :: IOException -> IO (Option Sockets)
     handleIOException e = do
-        logWarning $
->>>>>>> 658af4f0
+        logWarning logTrace $
             sformat ("Failed to create sockets, retrying in 5 sec... (reason: "%shown%")")
             e
         threadDelay 5000000
         doMkSockets
 
-<<<<<<< HEAD
-handleNtpPacket :: TraceNamed IO -> NtpClient -> NtpPacket -> IO ()
-handleNtpPacket logTrace cli packet = do
-    logDebug logTrace $ sformat ("Got packet "%shown) packet
-
-    clockOffset <- evalClockOffset packet
-
-    logDebug logTrace $ sformat ("Received time delta "%shown%" mcs")
-        (toMicroseconds clockOffset)
-
-    late <- atomically $ do
-        modifyTVar' (ncState cli) $ fmap (clockOffset : )
-        isNothing <$> readTVar (ncState cli)
-
-    when late $
-        logWarning logTrace "Response was too late"
-
-doReceive :: TraceNamed IO -> Socket -> NtpClient -> IO ()
-doReceive logTrace sock cli = forever $ do
-    (received, _) <- recvFrom sock ntpPacketSize
-    let eNtpPacket = decodeOrFail $ LBS.fromStrict received
-    case eNtpPacket of
-        Left  (_, _, err)    ->
-            logWarning logTrace $ sformat ("Error while receiving time: "%shown) err
-        Right (_, _, packet) ->
-            handleNtpPacket logTrace cli packet `catchAny` handleE
-  where
-    handleE = logWarning logTrace . sformat ("Error while handle packet: "%shown)
-
--- |
--- Start listening for responses on the socket `ncSockets
-startReceive :: TraceNamed IO -> NtpClient -> IO ()
-startReceive logTrace cli = do
-    sockets <- readTVarIO $ ncSockets cli
-    case sockets of
-        BothSock sIPv4 sIPv6 ->
-            () <$ runDoReceive True sIPv4 `concurrently` runDoReceive False sIPv6
-        IPv4Sock sIPv4 -> runDoReceive True sIPv4
-        IPv6Sock sIPv6 -> runDoReceive False sIPv6
-  where
-    runDoReceive isIPv4 sock = doReceive logTrace sock cli `catchAny` handleE isIPv4 sock
-    -- got error while receiving data, retrying in 5 sec
-    handleE isIPv4 sock e = do
-        logDebug logTrace $ sformat ("doReceive failed on socket"%shown%
-                            ", reason: "%shown%
-                            ", recreate socket in 5 sec") sock e
-        threadDelay 5000000
-        serveraddrs <- udpLocalAddresses
-        newSockMB <-
-            if isIPv4 then
-                traverse (overwriteSocket IPv4Sock . fst) =<< createAndBindSock selectIPv4 serveraddrs
-            else
-                traverse (overwriteSocket IPv6Sock . fst) =<< createAndBindSock selectIPv6 serveraddrs
-        case newSockMB of
-            Nothing      -> logWarning logTrace "Recreating of socket failed" >> handleE isIPv4 sock e
-            Just newSock -> runDoReceive isIPv4 newSock
-    overwriteSocket constr sock = sock <$
-        (atomically .
-         modifyTVar' (ncSockets cli) .
-         flip mergeSockets .
-         constr $ sock)
-
--- |
--- Spawn ntp client which will send request to ntp servers every ntpPollDelay
--- and will lisent for responses.  The `ncStatus` will be updated every
--- `ntpPollDelay` with the most recent value.  It should be run in a seprate
--- thread, since it will block infinitelly.
-spawnNtpClient :: TraceNamed IO -> NtpClientSettings -> TVar NtpStatus -> IO ()
-spawnNtpClient logTrace settings ncStatus =
-    withSocketsDoLifted $
-      bracket (mkSockets logTrace settings) closeSockets $ \sock -> do
-        cli <- mkNtpClient settings ncStatus sock
-
-        addrs <- catMaybes <$> mapM (resolveHost $ socketsToBoolDescr sock)
-                                    (ntpServers settings)
-        when (null addrs) $ throwM NoHostResolved
-        () <$ startReceive (appendName "receive" logTrace) cli `concurrently`
-              startSend (appendName "send" logTrace) cli addrs `concurrently`
-              logInfo logTrace "Launched NTP client"
-  where
-    closeSockets sockets = do
-        logInfo logTrace "NTP client is stopped"
-        forM_ (socketsToList sockets) close
-    resolveHost sockDescr host = do
-        maddr <- resolveNtpHost host sockDescr
-        case maddr of
-            Nothing   -> do
-                logWarning logTrace $ sformat ("Host "%shown%" is not resolved") host
-                pure Nothing
-            Just addr -> do
-                logInfo logTrace $ sformat ("Host "%shown%" is resolved: "%shown) host addr
-                pure $ Just addr
-
-
--- | Run Ntp client in a seprate thread, return a mutable cell which holds
--- `NtpStatus`.
-withNtpClient :: MonadIO m => NtpClientSettings -> m (TVar NtpStatus)
-withNtpClient ntpSettings = do
-    logTrace <- liftIO $ setupLogging (defaultInteractiveConfiguration Log.Debug) "NtpClient"
-    ntpStatus <- newTVarIO NtpSyncPending
-    _ <- liftIO $ async (spawnNtpClient logTrace ntpSettings ntpStatus)
-    return ntpStatus
-
-{-
--- | Run without Ntp client.
-withoutNtpClient :: MonadIO m => (TVar NtpStatus -> m a) -> m a
-withoutNtpClient f = newTVarIO NtpSyncUnavailable >>= f
-
--- | Start client, wait for a while so that most likely it ticks once
--- and stop it.
-ntpSingleShot
-    :: NtpClientSettings
-    -> TVar NtpStatus
-    -> IO ()
-ntpSingleShot ntpSettings ncStatus =
-    () <$ timeout (ntpResponseTimeout ntpSettings) (spawnNtpClient ntpSettings ncStatus)
--}
-
--- Store created sockets.
--- If system supports IPv6 and IPv4 we create socket for IPv4 and IPv6.
--- Otherwise only one.
-data Sockets
-    = IPv4Sock !Socket
-    | IPv6Sock !Socket
-    | BothSock !Socket !Socket
-    deriving Show
-
-socketsToList :: Sockets -> [Socket]
-socketsToList (BothSock s1 s2) = [s1, s2]
-socketsToList (IPv4Sock s1)    = [s1]
-socketsToList (IPv6Sock s1)    = [s1]
-
-socketsToBoolDescr :: Sockets -> (Bool, Bool)
-socketsToBoolDescr (BothSock _ _) = (True, True)
-socketsToBoolDescr (IPv4Sock _)   = (True, False)
-socketsToBoolDescr (IPv6Sock _)   = (False, True)
-
---              Old        New
-mergeSockets :: Sockets -> Sockets -> Sockets
-mergeSockets (BothSock _ v6) (IPv4Sock s) = BothSock s v6
-mergeSockets (BothSock v4 _) (IPv6Sock s) = BothSock v4 s
-mergeSockets (IPv6Sock _) (IPv6Sock s)    = IPv6Sock s
-mergeSockets (IPv4Sock _) (IPv4Sock s)    = IPv4Sock s
-mergeSockets _ _                          = error "Unexpected state of mergeSockets"
-
-=======
->>>>>>> 658af4f0
 timeout :: TimeUnit t => t -> IO a -> IO (Maybe a)
 timeout t io = rightToMaybe <$> race (threadDelay (fromIntegral (toMicroseconds t))) io