{-# LANGUAGE AllowAmbiguousTypes #-}
{-# LANGUAGE CPP                 #-}
{-# LANGUAGE DataKinds           #-}
{-# LANGUAGE RankNTypes          #-}
{-# LANGUAGE ScopedTypeVariables #-}
{-# LANGUAGE TypeOperators       #-}

module Main
       ( main
       ) where

import           Universum                  hiding (over)

<<<<<<< HEAD
import           Data.Maybe          (fromJust)
import           Formatting          (sformat, shown, (%))
import           Mockable            (Production, currentTime, runProduction)
import           System.Wlog         (logInfo)

import           Pos.Binary          ()
import           Pos.Client.CLI      (CommonNodeArgs (..))
import qualified Pos.Client.CLI      as CLI
import           Pos.Communication   (ActionSpec (..), OutSpecs, WorkerSpec, worker)
import           Pos.Context         (HasNodeContext)
import           Pos.Core.Types      (Timestamp (..))
import           Pos.Launcher        (NodeParams (..), NodeResources (..),
                                      bracketNodeResources, runNode)
import           Pos.Ssc.Class       (SscParams)
import           Pos.Ssc.GodTossing  (SscGodTossing)
import           Pos.Util.UserSecret (usVss)
import           Pos.WorkMode        (WorkMode)
import           Pos.Web             (serveWebGT)
import           Pos.Wallet.Web      (WalletWebMode, bracketWalletWS, bracketWalletWebDB,
                                      runWRealMode, walletServeWebFull, walletServerOuts)

import           NodeOptions (WalletNodeArgs(..), WalletArgs(..), getWalletNodeOptions)
import           Params (getNodeParams)
=======
import           Data.Maybe                 (fromJust)
import           Formatting                 (sformat, shown, (%))
import           Mockable                   (Production, currentTime, runProduction)
import           System.Wlog                (logError, logInfo)

import           Pos.Binary                 ()
import qualified Pos.CLI                    as CLI
import           Pos.Communication          (ActionSpec (..), OutSpecs, WorkerSpec,
                                             worker)
import           Pos.Context                (HasNodeContext)
import           Pos.Core                   (HasCoreConstants, Timestamp (..),
                                             giveStaticConsts)
import           Pos.Launcher               (NodeParams (..), NodeResources (..),
                                             bracketNodeResources, runNode)
import           Pos.Ssc.Class              (SscParams)
import           Pos.Ssc.GodTossing         (SscGodTossing)
import           Pos.Ssc.NistBeacon         (SscNistBeacon)
import           Pos.Ssc.SscAlgo            (SscAlgo (..))
import           Pos.Util.UserSecret        (usVss)
import           Pos.Wallet.Web             (WalletWebMode, bracketWalletWS,
                                             bracketWalletWebDB, runWRealMode,
                                             walletServeWebFull, walletServerOuts)
import           Pos.Web                    (serveWebGT)
import           Pos.WorkMode               (WorkMode)

import           Pos.Client.CLI.NodeOptions (SimpleNodeArgs (..))
import           Pos.Client.CLI.Params      (getSimpleNodeParams, gtSscParams)
import           Pos.Client.CLI.Util        (printFlags)

import           NodeOptions                (WalletArgs (..), WalletNodeArgs (..),
                                             getWalletNodeOptions)
>>>>>>> 5cf87403

actionWithWallet :: HasCoreConstants => SscParams SscGodTossing -> NodeParams -> WalletArgs -> Production ()
actionWithWallet sscParams nodeParams wArgs@WalletArgs {..} =
    bracketWalletWebDB walletDbPath walletRebuildDb $ \db ->
        bracketWalletWS $ \conn ->
            bracketNodeResources nodeParams sscParams $ \nr@NodeResources {..} ->
                runWRealMode
                    db
                    conn
                    nr
                    (runNode @SscGodTossing nr plugins)
  where
    convPlugins = (, mempty) . map (\act -> ActionSpec $ \__vI __sA -> act)
    plugins :: HasCoreConstants => ([WorkerSpec WalletWebMode], OutSpecs)
    plugins = convPlugins (pluginsGT wArgs) <> walletProd wArgs

walletProd :: HasCoreConstants => WalletArgs -> ([WorkerSpec WalletWebMode], OutSpecs)
walletProd WalletArgs {..} = first pure $ worker walletServerOuts $ \sendActions ->
    walletServeWebFull
        sendActions
        walletDebug
        walletPort
        (Just walletTLSParams)

pluginsGT ::
    ( WorkMode SscGodTossing ctx m
    , HasNodeContext SscGodTossing ctx
    ) => WalletArgs -> [m ()]
pluginsGT WalletArgs {..}
    | enableWeb = [serveWebGT webPort (Just walletTLSParams)]
    | otherwise = []

action :: WalletNodeArgs -> Production ()
<<<<<<< HEAD
action (WalletNodeArgs (cArgs@CommonNodeArgs {..}) (wArgs@WalletArgs {..})) = do
=======
action (WalletNodeArgs (snArgs@SimpleNodeArgs {..}) (wArgs@WalletArgs {..})) = giveStaticConsts $ do
>>>>>>> 5cf87403
    systemStart <- CLI.getNodeSystemStart $ CLI.sysStart commonArgs
    logInfo $ sformat ("System start time is " % shown) systemStart
    t <- currentTime
    logInfo $ sformat ("Current time is " % shown) (Timestamp t)
    currentParams <- getNodeParams cArgs systemStart
    putText $ "Wallet is enabled!"

    let vssSK = fromJust $ npUserSecret currentParams ^. usVss
    let gtParams = CLI.gtSscParams cArgs vssSK

<<<<<<< HEAD
    actionWithWallet gtParams currentParams wArgs
=======
    let sscParams :: Either (SscParams SscNistBeacon) (SscParams SscGodTossing)
        sscParams = bool (Left ()) (Right gtParams) (CLI.sscAlgo commonArgs == GodTossingAlgo)
    case sscParams of
        (Left _)    -> logError "Wallet does not support NIST beacon!"
        (Right par) -> actionWithWallet par currentParams wArgs
>>>>>>> 5cf87403

main :: IO ()
main = do
    args <- getWalletNodeOptions
    CLI.printFlags
    putText "[Attention] Software is built with wallet part"
    runProduction (action args)<|MERGE_RESOLUTION|>--- conflicted
+++ resolved
@@ -11,38 +11,14 @@
 
 import           Universum                  hiding (over)
 
-<<<<<<< HEAD
-import           Data.Maybe          (fromJust)
-import           Formatting          (sformat, shown, (%))
-import           Mockable            (Production, currentTime, runProduction)
-import           System.Wlog         (logInfo)
-
-import           Pos.Binary          ()
-import           Pos.Client.CLI      (CommonNodeArgs (..))
-import qualified Pos.Client.CLI      as CLI
-import           Pos.Communication   (ActionSpec (..), OutSpecs, WorkerSpec, worker)
-import           Pos.Context         (HasNodeContext)
-import           Pos.Core.Types      (Timestamp (..))
-import           Pos.Launcher        (NodeParams (..), NodeResources (..),
-                                      bracketNodeResources, runNode)
-import           Pos.Ssc.Class       (SscParams)
-import           Pos.Ssc.GodTossing  (SscGodTossing)
-import           Pos.Util.UserSecret (usVss)
-import           Pos.WorkMode        (WorkMode)
-import           Pos.Web             (serveWebGT)
-import           Pos.Wallet.Web      (WalletWebMode, bracketWalletWS, bracketWalletWebDB,
-                                      runWRealMode, walletServeWebFull, walletServerOuts)
-
-import           NodeOptions (WalletNodeArgs(..), WalletArgs(..), getWalletNodeOptions)
-import           Params (getNodeParams)
-=======
 import           Data.Maybe                 (fromJust)
 import           Formatting                 (sformat, shown, (%))
 import           Mockable                   (Production, currentTime, runProduction)
 import           System.Wlog                (logError, logInfo)
 
 import           Pos.Binary                 ()
-import qualified Pos.CLI                    as CLI
+import           Pos.Client.CLI             (CommonNodeArgs (..))
+import qualified Pos.Client.CLI             as CLI
 import           Pos.Communication          (ActionSpec (..), OutSpecs, WorkerSpec,
                                              worker)
 import           Pos.Context                (HasNodeContext)
@@ -67,7 +43,7 @@
 
 import           NodeOptions                (WalletArgs (..), WalletNodeArgs (..),
                                              getWalletNodeOptions)
->>>>>>> 5cf87403
+import           Params                     (getNodeParams)
 
 actionWithWallet :: HasCoreConstants => SscParams SscGodTossing -> NodeParams -> WalletArgs -> Production ()
 actionWithWallet sscParams nodeParams wArgs@WalletArgs {..} =
@@ -101,11 +77,7 @@
     | otherwise = []
 
 action :: WalletNodeArgs -> Production ()
-<<<<<<< HEAD
-action (WalletNodeArgs (cArgs@CommonNodeArgs {..}) (wArgs@WalletArgs {..})) = do
-=======
-action (WalletNodeArgs (snArgs@SimpleNodeArgs {..}) (wArgs@WalletArgs {..})) = giveStaticConsts $ do
->>>>>>> 5cf87403
+action (WalletNodeArgs (cArgs@CommonNodeArgs {..}) (wArgs@WalletArgs {..})) = giveStaticConsts $ do
     systemStart <- CLI.getNodeSystemStart $ CLI.sysStart commonArgs
     logInfo $ sformat ("System start time is " % shown) systemStart
     t <- currentTime
@@ -116,15 +88,7 @@
     let vssSK = fromJust $ npUserSecret currentParams ^. usVss
     let gtParams = CLI.gtSscParams cArgs vssSK
 
-<<<<<<< HEAD
     actionWithWallet gtParams currentParams wArgs
-=======
-    let sscParams :: Either (SscParams SscNistBeacon) (SscParams SscGodTossing)
-        sscParams = bool (Left ()) (Right gtParams) (CLI.sscAlgo commonArgs == GodTossingAlgo)
-    case sscParams of
-        (Left _)    -> logError "Wallet does not support NIST beacon!"
-        (Right par) -> actionWithWallet par currentParams wArgs
->>>>>>> 5cf87403
 
 main :: IO ()
 main = do
