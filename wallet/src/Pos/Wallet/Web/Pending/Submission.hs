--- conflicted
+++ resolved
@@ -25,12 +25,8 @@
 import           Pos.Configuration (walletTxCreationDisabled)
 import           Pos.Core (diffTimestamp, getCurrentTimestamp)
 import           Pos.Core.Txp (TxAux)
-<<<<<<< HEAD
 import           Pos.Crypto (ProtocolMagic)
-import           Pos.Infra.Util.LogSafe (buildSafe, logInfoSP, logWarningSP, secretOnlyF)
-=======
 import           Pos.Util.Log.LogSafe (buildSafe, logInfoSP, logWarningSP, secretOnlyF)
->>>>>>> 8eeaf9ca
 import           Pos.Util.Util (maybeThrow)
 import           Pos.Wallet.Web.Error (WalletError (InternalError))
 import           Pos.Wallet.Web.Pending.Functions (isReclaimableFailure, ptxPoolInfo,
