{-# LANGUAGE DataKinds           #-}
{-# LANGUAGE Rank2Types          #-}
{-# LANGUAGE ScopedTypeVariables #-}
{-# LANGUAGE TypeOperators       #-}

-- | Module for `RealMode`-related part of full-node implementation of
-- Daedalus API.

module Pos.Wallet.Web.Server.Runner
       ( walletServeWebFull
       , runWRealMode
       , walletWebModeContext
       , convertHandler
       , notifierPlugin
       ) where

import           Universum

import qualified Control.Exception.Safe as E
import           Control.Monad.Except (MonadError (throwError))
import qualified Control.Monad.Reader as Mtl
import           Mockable (Production, runProduction)
import           Network.Wai (Application)
import           Servant.Server (Handler)
import           System.Wlog (logInfo)

<<<<<<< HEAD
import           Pos.Communication (ActionSpec (..), OutSpecs)
import           Pos.Context (NodeContext (..))
import           Pos.Diffusion.Types (Diffusion)
import           Pos.Launcher.Configuration (HasConfigurations)
import           Pos.Launcher.Resource (NodeResources (..))
import           Pos.Launcher.Runner (elimRealMode, runServer)
import           Pos.Reporting.Ekg (EkgNodeMetrics (..))
import           Pos.Util.CompileInfo (HasCompileInfo)
import           Pos.Util.TimeWarp (NetworkAddress)
import           Pos.Util.Util (HasLens (..))
import           Pos.Wallet.WalletMode (WalletMempoolExt)
import           Pos.Wallet.Web.Methods (AddrCIdHashes (..), addInitialRichAccount)
import           Pos.Wallet.Web.Mode (WalletWebMode, WalletWebModeContext (..),
                                      WalletWebModeContextTag, walletWebModeToRealMode)
import           Pos.Wallet.Web.Server.Launcher (walletApplication, walletServeImpl, walletServer)
import           Pos.Wallet.Web.Sockets (ConnectionsVar, launchNotifier)
import           Pos.Wallet.Web.State (WalletState)
import           Pos.Web (TlsParams)
import           Pos.WorkMode (RealMode)

-- | 'WalletWebMode' runner.
runWRealMode
    :: forall a .
       ( HasConfigurations
       , HasCompileInfo
       )
    => WalletState
=======
import           Pos.Communication              (ActionSpec (..), OutSpecs)
import           Pos.Communication.Protocol     (SendActions)
import           Pos.Launcher.Configuration     (HasConfigurations)
import           Pos.Launcher.Resource          (NodeResources)
import           Pos.Launcher.Runner            (runRealBasedMode)
import           Pos.Util.TimeWarp              (NetworkAddress)
import           Pos.Wallet.SscType             (WalletSscType)
import           Pos.Wallet.Web.Methods         (addInitialRichAccount)
import           Pos.Wallet.Web.Mode            (AddrCIdHashes (..), WalletWebMode,
                                                 WalletWebModeContext (..),
                                                 WalletWebModeContextTag)
import           Pos.Wallet.Web.Server.Launcher (walletApplication, walletServeImpl,
                                                 walletServer)
import           Pos.Wallet.Web.Sockets         (ConnectionsVar)
import           Pos.Wallet.Web.State           (WalletDB)
import           Pos.Web                        (TlsParams)

-- | 'WalletWebMode' runner.
runWRealMode
    :: HasConfigurations
    => WalletDB
>>>>>>> 9c3a58e3
    -> ConnectionsVar
    -> AddrCIdHashes
    -> NodeResources WalletMempoolExt
    -> (ActionSpec WalletWebMode a, OutSpecs)
    -> Production a
runWRealMode db conn ref res (action, outSpecs) =
    elimRealMode res serverRealMode
  where
    NodeContext {..} = nrContext res
    ekgNodeMetrics = EkgNodeMetrics
        (nrEkgStore res)
        (runProduction . elimRealMode res . walletWebModeToRealMode db conn ref)
    serverWalletWebMode :: WalletWebMode a
    serverWalletWebMode = runServer ncNodeParams ekgNodeMetrics outSpecs action
    serverRealMode :: RealMode WalletMempoolExt a
    serverRealMode = walletWebModeToRealMode db conn ref serverWalletWebMode

walletServeWebFull
    :: ( HasConfigurations
       , HasCompileInfo
       )
    => Diffusion WalletWebMode
    -> Bool                    -- whether to include genesis keys
    -> NetworkAddress          -- ^ IP and Port to listen
    -> Maybe TlsParams
    -> WalletWebMode ()
walletServeWebFull diffusion debug = walletServeImpl action
  where
    action :: WalletWebMode Application
    action = do
        logInfo "Wallet Web API has STARTED!"
        when debug $ addInitialRichAccount 0

        wwmc <- walletWebModeContext
        walletApplication $
            walletServer @WalletWebModeContext @WalletWebMode diffusion (convertHandler wwmc)

walletWebModeContext :: WalletWebMode WalletWebModeContext
walletWebModeContext = view (lensOf @WalletWebModeContextTag)

convertHandler
    :: WalletWebModeContext
    -> WalletWebMode a
    -> Handler a
convertHandler wwmc handler =
    liftIO (walletRunner handler) `E.catches` excHandlers
  where

    walletRunner :: forall a . WalletWebMode a -> IO a
    walletRunner act = runProduction $
        Mtl.runReaderT act wwmc

    excHandlers = [E.Handler catchServant]
    catchServant = throwError

notifierPlugin :: (HasConfigurations, HasCompileInfo) => WalletWebMode ()
notifierPlugin = do
    wwmc <- walletWebModeContext
    launchNotifier (convertHandler wwmc)<|MERGE_RESOLUTION|>--- conflicted
+++ resolved
@@ -24,7 +24,6 @@
 import           Servant.Server (Handler)
 import           System.Wlog (logInfo)
 
-<<<<<<< HEAD
 import           Pos.Communication (ActionSpec (..), OutSpecs)
 import           Pos.Context (NodeContext (..))
 import           Pos.Diffusion.Types (Diffusion)
@@ -41,7 +40,7 @@
                                       WalletWebModeContextTag, walletWebModeToRealMode)
 import           Pos.Wallet.Web.Server.Launcher (walletApplication, walletServeImpl, walletServer)
 import           Pos.Wallet.Web.Sockets (ConnectionsVar, launchNotifier)
-import           Pos.Wallet.Web.State (WalletState)
+import           Pos.Wallet.Web.State (WalletDB)
 import           Pos.Web (TlsParams)
 import           Pos.WorkMode (RealMode)
 
@@ -51,30 +50,7 @@
        ( HasConfigurations
        , HasCompileInfo
        )
-    => WalletState
-=======
-import           Pos.Communication              (ActionSpec (..), OutSpecs)
-import           Pos.Communication.Protocol     (SendActions)
-import           Pos.Launcher.Configuration     (HasConfigurations)
-import           Pos.Launcher.Resource          (NodeResources)
-import           Pos.Launcher.Runner            (runRealBasedMode)
-import           Pos.Util.TimeWarp              (NetworkAddress)
-import           Pos.Wallet.SscType             (WalletSscType)
-import           Pos.Wallet.Web.Methods         (addInitialRichAccount)
-import           Pos.Wallet.Web.Mode            (AddrCIdHashes (..), WalletWebMode,
-                                                 WalletWebModeContext (..),
-                                                 WalletWebModeContextTag)
-import           Pos.Wallet.Web.Server.Launcher (walletApplication, walletServeImpl,
-                                                 walletServer)
-import           Pos.Wallet.Web.Sockets         (ConnectionsVar)
-import           Pos.Wallet.Web.State           (WalletDB)
-import           Pos.Web                        (TlsParams)
-
--- | 'WalletWebMode' runner.
-runWRealMode
-    :: HasConfigurations
     => WalletDB
->>>>>>> 9c3a58e3
     -> ConnectionsVar
     -> AddrCIdHashes
     -> NodeResources WalletMempoolExt
