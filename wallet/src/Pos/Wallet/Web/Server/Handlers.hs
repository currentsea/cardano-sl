{-# LANGUAGE Rank2Types   #-}
{-# LANGUAGE TypeFamilies #-}

-- | Wallet endpoints list

module Pos.Wallet.Web.Server.Handlers
       ( servantHandlers
       , servantHandlersWithSwagger
       ) where

import           Universum

import           Ntp.Client (NtpStatus)

import           Pos.Wallet.Web.Swagger.Spec (swaggerSpecForWalletApi)
import           Servant.API ((:<|>) ((:<|>)))
import           Servant.Generic (AsServerT, GenericProduct, ToServant,
                     toServant)
import           Servant.Server (Handler, Server, ServerT, hoistServer)
import           Servant.Swagger.UI (swaggerSchemaUIServer)

import           Pos.Chain.Txp (TxpConfiguration)
import           Pos.Chain.Update (curSoftwareVersion)
import           Pos.Core.Txp (TxAux)
import           Pos.Crypto (ProtocolMagic)
import           Pos.Util.CompileInfo (HasCompileInfo)
import           Pos.Util.Trace.Named (TraceNamed)

import           Pos.Wallet.WalletMode (blockchainSlotDuration)
import           Pos.Wallet.Web.Account (GenSeed (RandomSeed))
import qualified Pos.Wallet.Web.Api as A
import qualified Pos.Wallet.Web.Methods as M
import           Pos.Wallet.Web.Mode (MonadFullWalletWebMode)

----------------------------------------------------------------------------
-- The wallet API with Swagger
----------------------------------------------------------------------------

servantHandlersWithSwagger
    :: ( MonadFullWalletWebMode ctx m
       , HasCompileInfo
       )
<<<<<<< HEAD
    => TraceNamed m
    -> ProtocolMagic
=======
    => ProtocolMagic
    -> TxpConfiguration
>>>>>>> 658af4f0
    -> TVar NtpStatus
    -> (TxAux -> m Bool)
    -> (forall x. m x -> Handler x)
    -> Server A.WalletSwaggerApi
<<<<<<< HEAD
servantHandlersWithSwagger logTrace pm ntpStatus submitTx nat =
    hoistServer A.walletApi nat (servantHandlers logTrace pm ntpStatus submitTx)
=======
servantHandlersWithSwagger pm txpConfig ntpStatus submitTx nat =
    hoistServer A.walletApi nat (servantHandlers pm txpConfig ntpStatus submitTx)
>>>>>>> 658af4f0
   :<|>
    swaggerSchemaUIServer swaggerSpecForWalletApi

----------------------------------------------------------------------------
-- The wallet API
----------------------------------------------------------------------------

servantHandlers
    :: ( MonadFullWalletWebMode ctx m
       , HasCompileInfo
       )
<<<<<<< HEAD
    => TraceNamed m
    -> ProtocolMagic
    -> TVar NtpStatus
    -> (TxAux -> m Bool)
    -> ServerT A.WalletApi m
servantHandlers logTrace pm ntpStatus submitTx = toServant' A.WalletApiRecord
=======
    => ProtocolMagic
    -> TxpConfiguration
    -> TVar NtpStatus
    -> (TxAux -> m Bool)
    -> ServerT A.WalletApi m
servantHandlers pm txpConfig ntpStatus submitTx = toServant' A.WalletApiRecord
>>>>>>> 658af4f0
    { _test        = testHandlers
    , _wallets     = walletsHandlers logTrace
    , _accounts    = accountsHandlers logTrace
    , _addresses   = addressesHandlers logTrace
    , _profile     = profileHandlers
<<<<<<< HEAD
    , _txs         = txsHandlers logTrace pm submitTx
    , _update      = updateHandlers logTrace
    , _redemptions = redemptionsHandlers logTrace pm submitTx
=======
    , _txs         = txsHandlers pm txpConfig submitTx
    , _update      = updateHandlers
    , _redemptions = redemptionsHandlers pm txpConfig submitTx
>>>>>>> 658af4f0
    , _reporting   = reportingHandlers
    , _settings    = settingsHandlers logTrace ntpStatus
    , _backup      = backupHandlers logTrace
    , _info        = infoHandlers
    , _system      = systemHandlers logTrace
    }

-- branches of the API

testHandlers :: MonadFullWalletWebMode ctx m => ServerT A.WTestApi m
testHandlers = toServant' A.WTestApiRecord
    { _testReset = M.testResetAll
    , _testState = M.dumpState
    }

walletsHandlers :: MonadFullWalletWebMode ctx m => TraceNamed m -> ServerT A.WWalletsApi m
walletsHandlers logTrace = toServant' A.WWalletsApiRecord
    { _getWallet              = M.getWallet logTrace
    , _getWallets             = M.getWallets logTrace
    , _newWallet              = M.newWallet logTrace
    , _updateWallet           = M.updateWallet logTrace
    , _restoreWallet          = M.restoreWalletFromSeed logTrace
    , _deleteWallet           = M.deleteWallet
    , _importWallet           = M.importWallet logTrace
    , _changeWalletPassphrase = M.changeWalletPassphrase
    }

accountsHandlers :: MonadFullWalletWebMode ctx m => TraceNamed m -> ServerT A.WAccountsApi m
accountsHandlers logTrace = toServant' A.WAccountsApiRecord
    { _getAccount    = M.getAccount logTrace
    , _getAccounts   = M.getAccounts logTrace
    , _updateAccount = M.updateAccount logTrace
    , _newAccount    = M.newAccount logTrace RandomSeed
    , _deleteAccount = M.deleteAccount
    }

addressesHandlers :: MonadFullWalletWebMode ctx m => TraceNamed m -> ServerT A.WAddressesApi m
addressesHandlers logTrace = toServant' A.WAddressesApiRecord
    { _newAddress     = M.newAddress logTrace RandomSeed
    , _isValidAddress = M.isValidAddress
    }

profileHandlers :: MonadFullWalletWebMode ctx m => ServerT A.WProfileApi m
profileHandlers = toServant' A.WProfileApiRecord
    { _getProfile    = M.getUserProfile
    , _updateProfile = M.updateUserProfile
    }

txsHandlers
    :: MonadFullWalletWebMode ctx m
<<<<<<< HEAD
    => TraceNamed m
    -> ProtocolMagic
    -> (TxAux -> m Bool)
    -> ServerT A.WTxsApi m
txsHandlers logTrace pm submitTx = toServant' A.WTxsApiRecord
    { _newPayment                = M.newPayment logTrace pm submitTx
    , _newPaymentBatch           = M.newPaymentBatch logTrace pm submitTx
=======
    => ProtocolMagic
    -> TxpConfiguration
    -> (TxAux -> m Bool)
    -> ServerT A.WTxsApi m
txsHandlers pm txpConfig submitTx = toServant' A.WTxsApiRecord
    { _newPayment                = M.newPayment pm txpConfig submitTx
    , _newPaymentBatch           = M.newPaymentBatch pm txpConfig submitTx
>>>>>>> 658af4f0
    , _txFee                     = M.getTxFee pm
    , _resetFailedPtxs           = M.resetAllFailedPtxs
    , _cancelApplyingPtxs        = M.cancelAllApplyingPtxs
    , _cancelSpecificApplyingPtx = M.cancelOneApplyingPtx
    , _getHistory                = M.getHistoryLimited logTrace
    , _pendingSummary            = M.gatherPendingTxsSummary
    }

updateHandlers :: MonadFullWalletWebMode ctx m => TraceNamed m -> ServerT A.WUpdateApi m
updateHandlers logTrace = toServant' A.WUpdateApiRecord
    { _nextUpdate     = M.nextUpdate
    , _postponeUpdate = M.postponeUpdate
    , _applyUpdate    = M.applyUpdate logTrace
    }

redemptionsHandlers
    :: MonadFullWalletWebMode ctx m
<<<<<<< HEAD
    => TraceNamed m
    -> ProtocolMagic
    -> (TxAux -> m Bool)
    -> ServerT A.WRedemptionsApi m
redemptionsHandlers logTrace pm submitTx = toServant' A.WRedemptionsApiRecord
    { _redeemADA          = M.redeemAda logTrace pm submitTx
    , _redeemADAPaperVend = M.redeemAdaPaperVend logTrace pm submitTx
=======
    => ProtocolMagic
    -> TxpConfiguration
    -> (TxAux -> m Bool)
    -> ServerT A.WRedemptionsApi m
redemptionsHandlers pm txpConfig submitTx = toServant' A.WRedemptionsApiRecord
    { _redeemADA          = M.redeemAda pm txpConfig submitTx
    , _redeemADAPaperVend = M.redeemAdaPaperVend pm txpConfig submitTx
>>>>>>> 658af4f0
    }

reportingHandlers :: MonadFullWalletWebMode ctx m => ServerT A.WReportingApi m
reportingHandlers = toServant' A.WReportingApiRecord
    { _reportingInitialized = M.reportingInitialized
    }

settingsHandlers :: MonadFullWalletWebMode ctx m => TraceNamed m -> TVar NtpStatus -> ServerT A.WSettingsApi m
settingsHandlers logTrace ntpStatus = toServant' A.WSettingsApiRecord
    { _getSlotsDuration    = blockchainSlotDuration <&> fromIntegral
    , _getVersion          = pure curSoftwareVersion
    , _getSyncProgress     = M.syncProgress logTrace
    , _localTimeDifference = fromMaybe 0 <$> M.localTimeDifference ntpStatus
    }

backupHandlers :: MonadFullWalletWebMode ctx m => TraceNamed m -> ServerT A.WBackupApi m
backupHandlers logTrace = toServant' A.WBackupApiRecord
    { _importBackupJSON = M.importWalletJSON logTrace
    , _exportBackupJSON = M.exportWalletJSON
    }

infoHandlers :: (MonadFullWalletWebMode ctx m, HasCompileInfo) => ServerT A.WInfoApi m
infoHandlers = toServant' A.WInfoApiRecord
    { _getClientInfo = M.getClientInfo
    }

systemHandlers :: MonadFullWalletWebMode ctx m => TraceNamed m -> ServerT A.WSystemApi m
systemHandlers logTrace = toServant' A.WSystemApiRecord
    { _requestShutdown = M.requestShutdown logTrace
    }

----------------------------------------------------------------------------
-- Utilities
----------------------------------------------------------------------------

-- | A type-restricted synonym for 'toServant' that lets us avoid some type
-- annotations
toServant'
    :: (a ~ r (AsServerT m), GenericProduct a)
    => a -> ToServant a
toServant' = toServant<|MERGE_RESOLUTION|>--- conflicted
+++ resolved
@@ -40,24 +40,15 @@
     :: ( MonadFullWalletWebMode ctx m
        , HasCompileInfo
        )
-<<<<<<< HEAD
-    => TraceNamed m
-    -> ProtocolMagic
-=======
-    => ProtocolMagic
-    -> TxpConfiguration
->>>>>>> 658af4f0
+    => TraceNamed m
+    -> ProtocolMagic
+    -> TxpConfiguration
     -> TVar NtpStatus
     -> (TxAux -> m Bool)
     -> (forall x. m x -> Handler x)
     -> Server A.WalletSwaggerApi
-<<<<<<< HEAD
-servantHandlersWithSwagger logTrace pm ntpStatus submitTx nat =
-    hoistServer A.walletApi nat (servantHandlers logTrace pm ntpStatus submitTx)
-=======
-servantHandlersWithSwagger pm txpConfig ntpStatus submitTx nat =
-    hoistServer A.walletApi nat (servantHandlers pm txpConfig ntpStatus submitTx)
->>>>>>> 658af4f0
+servantHandlersWithSwagger logTrace pm txpConfig ntpStatus submitTx nat =
+    hoistServer A.walletApi nat (servantHandlers logTrace pm txpConfig ntpStatus submitTx)
    :<|>
     swaggerSchemaUIServer swaggerSpecForWalletApi
 
@@ -69,35 +60,21 @@
     :: ( MonadFullWalletWebMode ctx m
        , HasCompileInfo
        )
-<<<<<<< HEAD
-    => TraceNamed m
-    -> ProtocolMagic
+    => TraceNamed m
+    -> ProtocolMagic
+    -> TxpConfiguration
     -> TVar NtpStatus
     -> (TxAux -> m Bool)
     -> ServerT A.WalletApi m
-servantHandlers logTrace pm ntpStatus submitTx = toServant' A.WalletApiRecord
-=======
-    => ProtocolMagic
-    -> TxpConfiguration
-    -> TVar NtpStatus
-    -> (TxAux -> m Bool)
-    -> ServerT A.WalletApi m
-servantHandlers pm txpConfig ntpStatus submitTx = toServant' A.WalletApiRecord
->>>>>>> 658af4f0
+servantHandlers logTrace pm txpConfig ntpStatus submitTx = toServant' A.WalletApiRecord
     { _test        = testHandlers
     , _wallets     = walletsHandlers logTrace
     , _accounts    = accountsHandlers logTrace
     , _addresses   = addressesHandlers logTrace
     , _profile     = profileHandlers
-<<<<<<< HEAD
-    , _txs         = txsHandlers logTrace pm submitTx
+    , _txs         = txsHandlers logTrace pm txpConfig submitTx
     , _update      = updateHandlers logTrace
-    , _redemptions = redemptionsHandlers logTrace pm submitTx
-=======
-    , _txs         = txsHandlers pm txpConfig submitTx
-    , _update      = updateHandlers
-    , _redemptions = redemptionsHandlers pm txpConfig submitTx
->>>>>>> 658af4f0
+    , _redemptions = redemptionsHandlers logTrace pm txpConfig submitTx
     , _reporting   = reportingHandlers
     , _settings    = settingsHandlers logTrace ntpStatus
     , _backup      = backupHandlers logTrace
@@ -148,23 +125,14 @@
 
 txsHandlers
     :: MonadFullWalletWebMode ctx m
-<<<<<<< HEAD
-    => TraceNamed m
-    -> ProtocolMagic
+    => TraceNamed m
+    -> ProtocolMagic
+    -> TxpConfiguration
     -> (TxAux -> m Bool)
     -> ServerT A.WTxsApi m
-txsHandlers logTrace pm submitTx = toServant' A.WTxsApiRecord
-    { _newPayment                = M.newPayment logTrace pm submitTx
-    , _newPaymentBatch           = M.newPaymentBatch logTrace pm submitTx
-=======
-    => ProtocolMagic
-    -> TxpConfiguration
-    -> (TxAux -> m Bool)
-    -> ServerT A.WTxsApi m
-txsHandlers pm txpConfig submitTx = toServant' A.WTxsApiRecord
-    { _newPayment                = M.newPayment pm txpConfig submitTx
-    , _newPaymentBatch           = M.newPaymentBatch pm txpConfig submitTx
->>>>>>> 658af4f0
+txsHandlers logTrace pm txpConfig submitTx = toServant' A.WTxsApiRecord
+    { _newPayment                = M.newPayment logTrace pm txpConfig submitTx
+    , _newPaymentBatch           = M.newPaymentBatch logTrace pm txpConfig submitTx
     , _txFee                     = M.getTxFee pm
     , _resetFailedPtxs           = M.resetAllFailedPtxs
     , _cancelApplyingPtxs        = M.cancelAllApplyingPtxs
@@ -182,23 +150,14 @@
 
 redemptionsHandlers
     :: MonadFullWalletWebMode ctx m
-<<<<<<< HEAD
-    => TraceNamed m
-    -> ProtocolMagic
+    => TraceNamed m
+    -> ProtocolMagic
+    -> TxpConfiguration
     -> (TxAux -> m Bool)
     -> ServerT A.WRedemptionsApi m
-redemptionsHandlers logTrace pm submitTx = toServant' A.WRedemptionsApiRecord
-    { _redeemADA          = M.redeemAda logTrace pm submitTx
-    , _redeemADAPaperVend = M.redeemAdaPaperVend logTrace pm submitTx
-=======
-    => ProtocolMagic
-    -> TxpConfiguration
-    -> (TxAux -> m Bool)
-    -> ServerT A.WRedemptionsApi m
-redemptionsHandlers pm txpConfig submitTx = toServant' A.WRedemptionsApiRecord
-    { _redeemADA          = M.redeemAda pm txpConfig submitTx
-    , _redeemADAPaperVend = M.redeemAdaPaperVend pm txpConfig submitTx
->>>>>>> 658af4f0
+redemptionsHandlers logTrace pm txpConfig submitTx = toServant' A.WRedemptionsApiRecord
+    { _redeemADA          = M.redeemAda logTrace pm txpConfig submitTx
+    , _redeemADAPaperVend = M.redeemAdaPaperVend logTrace pm txpConfig submitTx
     }
 
 reportingHandlers :: MonadFullWalletWebMode ctx m => ServerT A.WReportingApi m
