--- conflicted
+++ resolved
@@ -15,22 +15,13 @@
                      removeFile)
 import           System.FilePath ((</>))
 
-<<<<<<< HEAD
-import           Pos.Core.Mockable (Delay, Mockable, delay)
+import           Pos.Core.Conc (delay)
 import           Pos.Util.Trace.Named (TraceNamed, logDebug, logError)
-=======
-import           Pos.Core.Conc (delay)
->>>>>>> 782b17fd
 import           Pos.Wallet.Web.State.State (WalletDB)
 
 type MonadAcidCleanup ctx m =
     ( MonadIO m
     , MonadMask m
-<<<<<<< HEAD
-    , Mockable Delay m
-=======
-    , WithLogger m
->>>>>>> 782b17fd
     )
 
 
