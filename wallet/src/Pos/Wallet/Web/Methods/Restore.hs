{-# LANGUAGE TypeFamilies #-}

-- | Everything related to wallet creation

module Pos.Wallet.Web.Methods.Restore
       ( newWalletHandler
       , importWallet
       , restoreWalletFromSeed
       , restoreWalletFromBackup
       , addInitialRichAccount

       -- For testing
       , importWalletDo
       ) where

import           Universum

import qualified Control.Exception.Safe as E
import           Control.Lens (each, ix, traversed)
import           Data.Default (Default (def))
import           Formatting (build, sformat, (%))
import           System.IO.Error (isDoesNotExistError)
import           System.Wlog (logDebug)

import qualified Data.HashMap.Strict as HM
import           Pos.Client.KeyStorage (addSecretKey)
import           Pos.Core.Configuration (genesisSecretsPoor)
import           Pos.Core.Genesis (poorSecretToEncKey)
import           Pos.Crypto (EncryptedSecretKey, PassPhrase, emptyPassphrase, firstHardened)
import           Pos.StateLock (Priority (..), withStateLockNoMetrics)
import           Pos.Util (HasLens (..), maybeThrow)
import           Pos.Util.UserSecret (UserSecretDecodingError (..), WalletUserSecret (..),
                                      mkGenesisWalletUserSecret, readUserSecret, usWallet,
                                      wusAccounts, wusWalletName)
import           Pos.Wallet.Web.Account (GenSeed (..), genSaveRootKey, genUniqueAccountId)
import           Pos.Wallet.Web.Backup (AccountMetaBackup (..), WalletBackup (..),
                                        WalletMetaBackup (..))
import           Pos.Wallet.Web.ClientTypes (AccountId (..), CAccountInit (..), CAccountMeta (..),
                                             CFilePath (..), CId, CWallet (..), CWalletInit (..),
                                             CWalletMeta (..), Wal, encToCId)
import           Pos.Wallet.Web.Error (WalletError (..), rewrapToWalletError)
import qualified Pos.Wallet.Web.Methods.Logic as L
<<<<<<< HEAD
import           Pos.Wallet.Web.State as WS
import           Pos.Wallet.Web.State (AddressLookupMode (Ever), createAccount,
                                       getAccountWAddresses, getWalletMeta, removeHistoryCache,
                                       setWalletSyncTip)
import           Pos.Wallet.Web.Tracking.Decrypt (eskToWalletDecrCredentials)
import qualified Pos.Wallet.Web.Tracking.Restore as Restore
import           Pos.Wallet.Web.Tracking.Types (SyncQueue)
import           Pos.Wallet.Web.Util (getWalletAccountIds)
import           UnliftIO (MonadUnliftIO)
=======
import           Pos.Wallet.Web.State (askWalletDB, askWalletSnapshot, createAccount,
                                       removeHistoryCache, setWalletSyncTip)
import           Pos.Wallet.Web.Tracking (syncWalletOnImport)
>>>>>>> a4a034ee

-- | Which index to use to create initial account and address on new wallet
-- creation
initialAccAddrIdxs :: Word32
initialAccAddrIdxs = firstHardened

newWallet
    :: L.MonadWalletLogic ctx m
    => PassPhrase -> CWalletInit -> Bool -> m (EncryptedSecretKey, CId Wal)
newWallet passphrase CWalletInit {..} isReady = do
    let CWalletMeta {..} = cwInitMeta

    skey <- genSaveRootKey passphrase cwBackupPhrase
    let cAddr = encToCId skey

    CWallet{..} <- L.createWalletSafe cAddr cwInitMeta isReady
    -- can't return this result, since balances can change

    let accMeta = CAccountMeta { caName = "Initial account" }
        accInit = CAccountInit { caInitWId = cwId, caInitMeta = accMeta }
    () <$ L.newAccountIncludeUnready True (DeterminedSeed initialAccAddrIdxs) passphrase accInit

    return (skey, cAddr)

<<<<<<< HEAD
newWalletHandler :: L.MonadWalletLogic ctx m => PassPhrase -> CWalletInit -> m CWallet
newWalletHandler passphrase cwInit = do
    -- A brand new wallet doesn't need any syncing, so we mark isReady=True
    (_, wId) <- newWallet passphrase cwInit True
    removeHistoryCache wId
=======
newWallet :: L.MonadWalletLogic ctx m => PassPhrase -> CWalletInit -> m CWallet
newWallet passphrase cwInit = do
    db <- askWalletDB
    -- A brand new wallet doesn't need any syncing, so we mark isReady=True
    (_, wId) <- newWalletFromBackupPhrase passphrase cwInit True
    removeHistoryCache db wId
>>>>>>> a4a034ee
    -- BListener checks current syncTip before applying update,
    -- thus setting it up to date manually here
    withStateLockNoMetrics HighPriority $ \tip -> setWalletSyncTip db wId tip
    L.getWallet wId

{- | Restores a wallet from a seed. The process is conceptually divided into
-- two parts:
-- 1. Recover this wallet balance from the global Utxo (fast, and synchronous);
-- 2. Recover the full transaction history from the blockchain (slow, asynchronous).
-}
restoreWalletFromSeed :: ( L.MonadWalletLogic ctx m
                         , MonadUnliftIO m
                         , HasLens SyncQueue ctx SyncQueue
                         ) => PassPhrase -> CWalletInit -> m CWallet
restoreWalletFromSeed passphrase cwInit = do
    (sk, _) <- newWallet passphrase cwInit False
    restoreWallet sk

restoreWallet :: ( L.MonadWalletLogic ctx m
                 , MonadUnliftIO m
                 , HasLens SyncQueue ctx SyncQueue
                 ) => EncryptedSecretKey -> m CWallet
restoreWallet sk = do
    let credentials@(_, wId) = eskToWalletDecrCredentials sk
    Restore.restoreWallet credentials
    WS.setWalletReady wId True
    L.getWallet wId

restoreWalletFromBackup :: ( L.MonadWalletLogic ctx m
                           , MonadUnliftIO m
                           , HasLens SyncQueue ctx SyncQueue
                           ) => WalletBackup -> m CWallet
restoreWalletFromBackup WalletBackup {..} = do
    let wId = encToCId wbSecretKey
    wExists <- isJust <$> getWalletMeta wId

    if wExists
        then do
            throwM $ RequestError "Wallet with id already exists"

        else do
            let (WalletMetaBackup wMeta) = wbMeta
                accList = HM.toList wbAccounts
                          & each . _2 %~ \(AccountMetaBackup am) -> am
                defaultAccAddrIdx = DeterminedSeed firstHardened

            addSecretKey wbSecretKey
            -- If there are no existing accounts, then create one
            if null accList
                then do
                    let accMeta = CAccountMeta { caName = "Initial account" }
                        accInit = CAccountInit { caInitWId = wId, caInitMeta = accMeta }
                    () <$ L.newAccountIncludeUnready True defaultAccAddrIdx emptyPassphrase accInit
                else for_ accList $ \(idx, meta) -> do
                    let aIdx = fromInteger $ fromIntegral idx
                        seedGen = DeterminedSeed aIdx
                    accId <- genUniqueAccountId seedGen wId
                    createAccount accId meta

            -- TODO(adn): Review the readyness story.
            void $ L.createWalletSafe wId wMeta False

            -- Get wallet accounts and create default address for each account
            -- without any existing address
            wAccIds <- getWalletAccountIds wId
            for_ wAccIds $ \accId -> getAccountWAddresses Ever accId >>= \case
                Nothing -> throwM $ InternalError "restoreWalletFromBackup: fatal: cannot find \
                                                  \an existing account of newly imported wallet"
                Just [] -> void $ L.newAddress defaultAccAddrIdx emptyPassphrase accId
                Just _  -> pure ()

            restoreWallet wbSecretKey

importWallet
    :: ( L.MonadWalletLogic ctx m
       , MonadUnliftIO m
       , HasLens SyncQueue ctx SyncQueue
       )
    => PassPhrase
    -> CFilePath
    -> m CWallet
importWallet passphrase (CFilePath (toString -> fp)) = do
    secret <-
        rewrapToWalletError isDoesNotExistError noFile $
        rewrapToWalletError (\UserSecretDecodingError{} -> True) decodeFailed $
        readUserSecret fp
    wSecret <- maybeThrow noWalletSecret (secret ^. usWallet)
    importWalletDo passphrase wSecret
  where
    noWalletSecret = RequestError "This key doesn't contain HD wallet info"
    noFile _ = RequestError "File doesn't exist"
    decodeFailed = RequestError . sformat ("Invalid secret file ("%build%")")

-- Do the all concrete logic of importing here.
importWalletDo
    :: ( L.MonadWalletLogic ctx m
       , MonadUnliftIO m
       , HasLens SyncQueue ctx SyncQueue
       )
    => PassPhrase
    -> WalletUserSecret
    -> m CWallet
importWalletDo passphrase wSecret = do
    wId <- cwId <$> importWalletSecret emptyPassphrase wSecret
    _ <- L.changeWalletPassphrase wId emptyPassphrase passphrase
    L.getWallet wId

importWalletSecret
    :: ( L.MonadWalletLogic ctx m
       , MonadUnliftIO m
       , HasLens SyncQueue ctx SyncQueue
       )
    => PassPhrase
    -> WalletUserSecret
    -> m CWallet
importWalletSecret passphrase WalletUserSecret{..} = do
    let key    = _wusRootKey
        wid    = encToCId key
        wMeta  = def { cwName = _wusWalletName }
    addSecretKey key
    -- TODO(adinapoli): Review the readiness story.
    void $ L.createWalletSafe wid wMeta False

    db <- askWalletDB
    for_ _wusAccounts $ \(walletIndex, walletName) -> do
        let accMeta = def{ caName = walletName }
            seedGen = DeterminedSeed walletIndex
        ws <- askWalletSnapshot
        cAddr <- genUniqueAccountId ws seedGen wid
        createAccount db cAddr accMeta

    for_ _wusAddrs $ \(walletIndex, accountIndex) -> do
        let accId = AccountId wid walletIndex
        L.newAddress (DeterminedSeed accountIndex) passphrase accId

    restoreWallet key

-- | Creates wallet with given genesis hd-wallet key.
-- For debug purposes
addInitialRichAccount :: ( L.MonadWalletLogic ctx m
                         , MonadUnliftIO m
                         , HasLens SyncQueue ctx SyncQueue
                         ) => Int -> m ()
addInitialRichAccount keyId =
    E.handleAny wSetExistsHandler $ do
        let hdwSecretKeys = fromMaybe (error "Hdw secrets keys are unknown") genesisSecretsPoor
        key <- maybeThrow noKey (map poorSecretToEncKey $ hdwSecretKeys ^? ix keyId)
        void $ importWalletSecret emptyPassphrase $
            mkGenesisWalletUserSecret key
                & wusWalletName .~ "Precreated wallet full of money"
                & wusAccounts . traversed . _2 .~ "Initial account"
  where
    noKey = InternalError $ sformat ("No genesis key #" %build) keyId
    wSetExistsHandler =
        logDebug . sformat ("Creation of initial wallet was skipped (" %build % ")")<|MERGE_RESOLUTION|>--- conflicted
+++ resolved
@@ -40,21 +40,15 @@
                                              CWalletMeta (..), Wal, encToCId)
 import           Pos.Wallet.Web.Error (WalletError (..), rewrapToWalletError)
 import qualified Pos.Wallet.Web.Methods.Logic as L
-<<<<<<< HEAD
 import           Pos.Wallet.Web.State as WS
-import           Pos.Wallet.Web.State (AddressLookupMode (Ever), createAccount,
-                                       getAccountWAddresses, getWalletMeta, removeHistoryCache,
-                                       setWalletSyncTip)
+import           Pos.Wallet.Web.State (AddressLookupMode (Ever), askWalletDB, askWalletSnapshot,
+                                       createAccount, getAccountWAddresses, getWalletMeta,
+                                       removeHistoryCache, setWalletSyncTip)
 import           Pos.Wallet.Web.Tracking.Decrypt (eskToWalletDecrCredentials)
 import qualified Pos.Wallet.Web.Tracking.Restore as Restore
 import           Pos.Wallet.Web.Tracking.Types (SyncQueue)
 import           Pos.Wallet.Web.Util (getWalletAccountIds)
 import           UnliftIO (MonadUnliftIO)
-=======
-import           Pos.Wallet.Web.State (askWalletDB, askWalletSnapshot, createAccount,
-                                       removeHistoryCache, setWalletSyncTip)
-import           Pos.Wallet.Web.Tracking (syncWalletOnImport)
->>>>>>> a4a034ee
 
 -- | Which index to use to create initial account and address on new wallet
 -- creation
@@ -79,20 +73,12 @@
 
     return (skey, cAddr)
 
-<<<<<<< HEAD
 newWalletHandler :: L.MonadWalletLogic ctx m => PassPhrase -> CWalletInit -> m CWallet
 newWalletHandler passphrase cwInit = do
+    db <- askWalletDB
     -- A brand new wallet doesn't need any syncing, so we mark isReady=True
     (_, wId) <- newWallet passphrase cwInit True
-    removeHistoryCache wId
-=======
-newWallet :: L.MonadWalletLogic ctx m => PassPhrase -> CWalletInit -> m CWallet
-newWallet passphrase cwInit = do
-    db <- askWalletDB
-    -- A brand new wallet doesn't need any syncing, so we mark isReady=True
-    (_, wId) <- newWalletFromBackupPhrase passphrase cwInit True
     removeHistoryCache db wId
->>>>>>> a4a034ee
     -- BListener checks current syncTip before applying update,
     -- thus setting it up to date manually here
     withStateLockNoMetrics HighPriority $ \tip -> setWalletSyncTip db wId tip
@@ -116,9 +102,10 @@
                  , HasLens SyncQueue ctx SyncQueue
                  ) => EncryptedSecretKey -> m CWallet
 restoreWallet sk = do
+    db <- WS.askWalletDB
     let credentials@(_, wId) = eskToWalletDecrCredentials sk
     Restore.restoreWallet credentials
-    WS.setWalletReady wId True
+    WS.setWalletReady db wId True
     L.getWallet wId
 
 restoreWalletFromBackup :: ( L.MonadWalletLogic ctx m
@@ -126,8 +113,10 @@
                            , HasLens SyncQueue ctx SyncQueue
                            ) => WalletBackup -> m CWallet
 restoreWalletFromBackup WalletBackup {..} = do
+    db <- askWalletDB
+    ws <- getWalletSnapshot db
     let wId = encToCId wbSecretKey
-    wExists <- isJust <$> getWalletMeta wId
+    let wExists = isJust (getWalletMeta ws wId)
 
     if wExists
         then do
@@ -149,20 +138,23 @@
                 else for_ accList $ \(idx, meta) -> do
                     let aIdx = fromInteger $ fromIntegral idx
                         seedGen = DeterminedSeed aIdx
-                    accId <- genUniqueAccountId seedGen wId
-                    createAccount accId meta
+                    accId <- genUniqueAccountId ws seedGen wId
+                    createAccount db accId meta
 
             -- TODO(adn): Review the readyness story.
             void $ L.createWalletSafe wId wMeta False
 
+            ws' <- askWalletSnapshot
+
             -- Get wallet accounts and create default address for each account
             -- without any existing address
-            wAccIds <- getWalletAccountIds wId
-            for_ wAccIds $ \accId -> getAccountWAddresses Ever accId >>= \case
-                Nothing -> throwM $ InternalError "restoreWalletFromBackup: fatal: cannot find \
-                                                  \an existing account of newly imported wallet"
-                Just [] -> void $ L.newAddress defaultAccAddrIdx emptyPassphrase accId
-                Just _  -> pure ()
+            let wAccIds = getWalletAccountIds ws' wId
+            for_ wAccIds $ \accId ->
+                case getAccountWAddresses ws' Ever accId of
+                    Nothing -> throwM $ InternalError "restoreWalletFromBackup: fatal: cannot find \
+                                                      \an existing account of newly imported wallet"
+                    Just [] -> void $ L.newAddress defaultAccAddrIdx emptyPassphrase accId
+                    Just _  -> pure ()
 
             restoreWallet wbSecretKey
 
