--- conflicted
+++ resolved
@@ -75,24 +75,15 @@
 -- by the time of resubmission.
 submitAndSaveNewPtx
     :: TxSubmissionMode ctx m
-<<<<<<< HEAD
     => TraceNamed m
     -> ProtocolMagic
-=======
-    => ProtocolMagic
     -> TxpConfiguration
->>>>>>> 658af4f0
     -> WalletDB
     -> (TxAux -> m Bool)
     -> PendingTx
     -> m ()
-<<<<<<< HEAD
-submitAndSaveNewPtx logTrace pm db submit =
-    submitAndSavePtx logTrace pm db submit ptxFirstSubmissionHandler
-=======
-submitAndSaveNewPtx pm txpConfig db submit =
-    submitAndSavePtx pm txpConfig db submit ptxFirstSubmissionHandler
->>>>>>> 658af4f0
+submitAndSaveNewPtx logTrace pm txpConfig db submit =
+    submitAndSavePtx logTrace pm txpConfig db submit ptxFirstSubmissionHandler
 
 gatherPendingTxsSummary :: MonadWalletWebMode ctx m => m [PendingTxsSummary]
 gatherPendingTxsSummary =
