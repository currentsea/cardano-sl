--- conflicted
+++ resolved
@@ -10,52 +10,8 @@
 
 import           Universum
 
-<<<<<<< HEAD
-import           Control.Monad.Except           (runExcept)
-import           Control.Exception              (throw)
-import           Formatting                     (sformat, (%))
-import qualified Formatting                     as F
-import           System.Wlog                    (logInfo)
-
-import           Pos.Aeson.ClientTypes          ()
-import           Pos.Aeson.WalletBackup         ()
-import           Pos.Client.Txp.Addresses       (MonadAddresses (..))
-import           Pos.Client.Txp.Balances        (getOwnUtxos)
-import           Pos.Client.Txp.History         (TxHistoryEntry (..))
-import           Pos.Client.Txp.Util            (computeTxFee, runTxCreator)
-import           Pos.Communication              (SendActions (..), prepareMTx)
-import           Pos.Configuration              (HasNodeConfiguration)
-import           Pos.Core                       (Coin, HasConfiguration, addressF,
-                                                 getCurrentTimestamp)
-import           Pos.Crypto                     (PassPhrase, ShouldCheckPassphrase (..),
-                                                 checkPassMatches, hash,
-                                                 withSafeSignerUnsafe)
-import           Pos.Infra.Configuration        (HasInfraConfiguration)
-import           Pos.Ssc.GodTossing.Configuration (HasGtConfiguration)
-import           Pos.Txp                        (TxFee (..), Utxo, _txOutputs)
-import           Pos.Txp.Core                   (TxAux (..), TxOut (..))
-import           Pos.Util                       (eitherToThrow, maybeThrow)
-import           Pos.Update.Configuration       (HasUpdateConfiguration)
-import           Pos.Wallet.KeyStorage          (getSecretKeys)
-import           Pos.Wallet.Web.Account         (GenSeed (..), getSKByAddressPure,
-                                                 getSKById)
-import           Pos.Wallet.Web.ClientTypes     (AccountId (..), Addr, CAddress (..),
-                                                 CCoin, CId, CTx (..),
-                                                 CWAddressMeta (..), Wal,
-                                                 addrMetaToAccount, mkCCoin)
-import           Pos.Wallet.Web.Error           (WalletError (..))
-import           Pos.Wallet.Web.Methods.History (addHistoryTx)
-import qualified Pos.Wallet.Web.Methods.Logic   as L
-import           Pos.Wallet.Web.Methods.Txp     (coinDistrToOutputs, rewrapTxError,
-                                                 submitAndSaveNewPtx)
-import           Pos.Wallet.Web.Mode            (MonadWalletWebMode, WalletWebMode)
-import           Pos.Wallet.Web.Pending         (mkPendingTx)
-import           Pos.Wallet.Web.State           (AddressLookupMode (Existing))
-import           Pos.Wallet.Web.Util            (decodeCTypeOrFail,
-                                                 getAccountAddrsOrThrow,
-                                                 getWalletAccountIds)
-=======
-import qualified Data.List.NonEmpty               as NE
+import           Control.Monad.Except             (runExcept)
+import           Control.Exception                (throw)
 import           Formatting                       (sformat, (%))
 import qualified Formatting                       as F
 
@@ -69,7 +25,9 @@
 import           Pos.Configuration                (HasNodeConfiguration)
 import           Pos.Core                         (Coin, HasConfiguration, addressF,
                                                    getCurrentTimestamp)
-import           Pos.Crypto                       (PassPhrase, hash, withSafeSigners)
+import           Pos.Crypto                       (PassPhrase, ShouldCheckPassphrase (..),
+                                                   checkPassMatches, hash,
+                                                   withSafeSignerUnsafe)
 import           Pos.Infra.Configuration          (HasInfraConfiguration)
 import           Pos.Ssc.GodTossing.Configuration (HasGtConfiguration)
 import           Pos.Txp                          (TxFee (..), Utxo, _txOutputs)
@@ -77,7 +35,9 @@
 import           Pos.Update.Configuration         (HasUpdateConfiguration)
 import           Pos.Util                         (eitherToThrow, maybeThrow)
 import           Pos.Util.LogSafe                 (logInfoS)
-import           Pos.Wallet.Web.Account           (GenSeed (..), getSKByAccAddr)
+import           Pos.Wallet.KeyStorage            (getSecretKeys)
+import           Pos.Wallet.Web.Account           (GenSeed (..), getSKByAddressPure,
+                                                   getSKById)
 import           Pos.Wallet.Web.ClientTypes       (AccountId (..), Addr, CAddress (..),
                                                    CCoin, CId, CTx (..),
                                                    CWAddressMeta (..), Wal,
@@ -93,7 +53,6 @@
 import           Pos.Wallet.Web.Util              (decodeCTypeOrFail,
                                                    getAccountAddrsOrThrow,
                                                    getWalletAccountIds)
->>>>>>> c3b39f54
 
 newPayment
     :: MonadWalletWebMode m
@@ -192,7 +151,6 @@
     addrMetas <- nonEmpty addrMetas' `whenNothing`
         throwM (RequestError "Given money source has no addresses!")
 
-<<<<<<< HEAD
     srcAddrs <- forM addrMetas $ decodeCTypeOrFail . cwamId
     let metasAndAdrresses = zip (toList addrMetas) (toList srcAddrs)
     allSecrets <- getSecretKeys
@@ -223,7 +181,7 @@
 
             (th, dstAddrs) <$ submitAndSaveNewPtx enqueueMsg ptx
 
-    logInfo $
+    logInfoS $
         sformat ("Successfully spent money from "%
                     listF ", " addressF % " addresses on " %
                     listF ", " addressF)
@@ -231,40 +189,6 @@
         dstAddrs
 
     addHistoryTx srcWallet th
-=======
-    withSafeSigners sks (pure passphrase) $ \mss -> do
-        ss <- maybeThrow (RequestError "Passphrase doesn't match") mss
-
-        let hdwSigner = NE.zip ss srcAddrs
-            srcWallet = getMoneySourceWallet moneySource
-
-        relatedAccount <- getSomeMoneySourceAccount moneySource
-        outputs <- coinDistrToOutputs dstDistr
-        (th, dstAddrs) <-
-            rewrapTxError "Cannot send transaction" $ do
-                (txAux, inpTxOuts') <-
-                    prepareMTx hdwSigner outputs (relatedAccount, passphrase)
-
-                ts <- Just <$> getCurrentTimestamp
-                let tx = taTx txAux
-                    txHash = hash tx
-                    inpTxOuts = toList inpTxOuts'
-                    dstAddrs  = map txOutAddress . toList $
-                                _txOutputs tx
-                    th = THEntry txHash tx Nothing inpTxOuts dstAddrs ts
-                ptx <- mkPendingTx srcWallet txHash txAux th
-
-                (th, dstAddrs) <$ submitAndSaveNewPtx enqueueMsg ptx
-
-        logInfoS $
-            sformat ("Successfully spent money from "%
-                     listF ", " addressF % " addresses on " %
-                     listF ", " addressF)
-            (toList srcAddrs)
-            dstAddrs
-
-        addHistoryTx srcWallet th
->>>>>>> c3b39f54
   where
      -- TODO eliminate copy-paste
      listF separator formatter =
