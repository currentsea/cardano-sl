name:                cardano-sl-wallet
<<<<<<< HEAD
version:             1.1.1
=======
version:             1.2.0
>>>>>>> 64e92d78
synopsis:            Cardano SL - wallet
description:         Cardano SL - wallet
license:             MIT
license-file:        LICENSE
author:              Serokell
maintainer:          hi@serokell.io
copyright:           2017 IOHK
category:            Currency
build-type:          Simple
extra-source-files:  README.md
cabal-version:       >=1.10

Flag for-installer
  default:     False
  manual:      True

  description: Build a reduced set of components (only what is needed for the
               installer)

library
  hs-source-dirs:     src test
  exposed-modules:    Pos.Arbitrary.Wallet.Web.ClientTypes
                      Pos.Wallet
                      Pos.Wallet.Redirect
                      Pos.Wallet.WalletMode

                      Pos.Wallet.Aeson
                      Pos.Wallet.Aeson.ClientTypes
                      Pos.Wallet.Aeson.Options
                      Pos.Wallet.Aeson.Storage
                      Pos.Wallet.Aeson.WalletBackup

                      Pos.Wallet.Web
                      Pos.Wallet.Web.Account
                      Pos.Wallet.Web.Assurance
                      Pos.Wallet.Web.Api
                      Pos.Wallet.Web.Backup

                      Pos.Wallet.Web.ClientTypes
                      Pos.Wallet.Web.ClientTypes.Functions
                      Pos.Wallet.Web.ClientTypes.Instances
                      Pos.Wallet.Web.ClientTypes.Types
                      Pos.Wallet.Web.Error
                      Pos.Wallet.Web.Error.Types
                      Pos.Wallet.Web.Error.Util

                      Pos.Wallet.Web.Mode

                      Pos.Wallet.Web.Methods
                      Pos.Wallet.Web.Methods.Backup
                      Pos.Wallet.Web.Methods.History
                      Pos.Wallet.Web.Methods.Info
                      Pos.Wallet.Web.Methods.Logic
                      Pos.Wallet.Web.Methods.Misc
                      Pos.Wallet.Web.Methods.Payment
                      Pos.Wallet.Web.Methods.Redeem
                      Pos.Wallet.Web.Methods.Reporting
                      Pos.Wallet.Web.Methods.Restore
                      Pos.Wallet.Web.Methods.Txp
                      Pos.Wallet.Web.Pending
                      Pos.Wallet.Web.Pending.Types
                      Pos.Wallet.Web.Pending.Submission
                      Pos.Wallet.Web.Pending.Functions
                      Pos.Wallet.Web.Pending.Util
                      Pos.Wallet.Web.Pending.Worker

                      Pos.Wallet.Web.Server
                      Pos.Wallet.Web.Server.Handlers
                      Pos.Wallet.Web.Server.Launcher
                      Pos.Wallet.Web.Server.Runner

                      Pos.Wallet.Web.Sockets
                      Pos.Wallet.Web.Sockets.ConnSet
                      Pos.Wallet.Web.Sockets.Connection
                      Pos.Wallet.Web.Sockets.Notifier
                      Pos.Wallet.Web.Sockets.Types

                      Pos.Wallet.Web.State
                      Pos.Wallet.Web.State.Acidic
                      Pos.Wallet.Web.State.State
                      Pos.Wallet.Web.State.Storage
                      Pos.Wallet.Web.State.Transactions
                      Pos.Wallet.Web.State.Util

                      Pos.Wallet.Web.Swagger
                      Pos.Wallet.Web.Swagger.Instances.Schema
                      Pos.Wallet.Web.Swagger.Instances.Swagger
                      Pos.Wallet.Web.Swagger.Spec

                      Pos.Wallet.Web.Tracking
                      Pos.Wallet.Web.Tracking.BListener
                      Pos.Wallet.Web.Tracking.Decrypt
                      Pos.Wallet.Web.Tracking.Sync
                      Pos.Wallet.Web.Tracking.Restore
                      Pos.Wallet.Web.Tracking.Modifier
                      Pos.Wallet.Web.Tracking.Types

                      Pos.Wallet.Web.Util

                      Pos.Util.BackupPhrase
                      Pos.Util.Mnemonics

                      -- shared test sources needed by tests of wallet-new
                      Test.Pos.Wallet.Web.Mode

  other-modules:        Paths_cardano_sl_wallet

  build-depends:        QuickCheck
                      , acid-state
                      , aeson >= 0.11.2.1
                      , async
                      , base
                      , base58-bytestring
                      , bytestring
                      , cardano-sl
                      , cardano-sl-block
                      , cardano-sl-client
                      , cardano-sl-core
                      , cardano-sl-crypto
                      , cardano-sl-delegation
                      , cardano-sl-generator
                      , cardano-sl-db
                      , cardano-sl-infra
                      , cardano-sl-ssc
                      , cardano-sl-txp
                      , cardano-sl-networking
                      , cardano-sl-update
                      , cardano-sl-util
                      , containers
                      , cryptonite
                      , data-default
                      , directory
                      , dlist
                      , ether
                      , exceptions
                      , filepath
                      , formatting
                      , hashable
                      , hspec
                      , lens
                      , log-warper
                      , memory
                      , monad-control
                      , mtl
                      , quickcheck-instances
                      , random
                      , reflection
                      , safe-exceptions
                      , safecopy
                      , semver
                      , serokell-util >= 0.1.3.4
                      , servant >= 0.8.1
                      , servant-generic
                      , servant-multipart >= 0.10
                      , servant-server >= 0.8.1
                      , servant-swagger
                      , servant-swagger-ui
                      , stm
                      , swagger2
                      , text
                      , text
                      , text-format
                      , time
                      , time-units
                      , transformers
                      , universum >= 0.1.11
                      , unliftio
                      , unordered-containers
                      , wai
                      , wai-websockets
                      , warp
                      , websockets
  if !os(windows)
    build-depends:      unix

  default-language:     Haskell2010
  ghc-options:         -Wall
                       -fno-warn-orphans
                       -O2

  default-extensions:   DeriveDataTypeable
                        DeriveGeneric
                        GeneralizedNewtypeDeriving
                        StandaloneDeriving
                        FlexibleContexts
                        FlexibleInstances
                        MultiParamTypeClasses
                        FunctionalDependencies
                        DefaultSignatures
                        NoImplicitPrelude
                        OverloadedStrings
                        RecordWildCards
                        TypeApplications
                        TupleSections
                        LambdaCase
                        ViewPatterns
                        MultiWayIf
                        ConstraintKinds
                        UndecidableInstances
                        BangPatterns
                        ScopedTypeVariables
                        TemplateHaskell
                        TypeOperators
                        GADTs
                        MonadFailDesugaring


  build-tools: cpphs >= 1.19
  ghc-options: -pgmP cpphs -optP --cpp

test-suite cardano-wallet-test
  main-is:             Test.hs
  other-modules:
                       -- Standard module with some magic
                       Spec

                       -- Basic mocks and instances
                       Test.Pos.Wallet.Web.Mode
                       Test.Pos.Wallet.Web.Util

                       -- Test scenarios
                       Test.Pos.Wallet.Web.AddressSpec

                       Test.Pos.Wallet.Web.Methods.LogicSpec
                       Test.Pos.Wallet.Web.Methods.PaymentSpec
                       Test.Pos.Wallet.Web.Methods.BackupDefaultAddressesSpec

                       Test.Pos.Wallet.Web.Tracking.SyncSpec

                       Test.Pos.Wallet.MigrationSpec

  type:                exitcode-stdio-1.0
  build-depends:       MonadRandom
                     , QuickCheck
                     , base
                     , cardano-sl
                     , cardano-sl-block
                     , cardano-sl-client
                     , cardano-sl-core
                     , cardano-sl-crypto
                     , cardano-sl-db
                     , cardano-sl-delegation
                     , cardano-sl-generator
                     , cardano-sl-infra
                     , cardano-sl-lrc
                     , cardano-sl-networking
                     , cardano-sl-ssc
                     , cardano-sl-txp
                     , cardano-sl-update
                     , cardano-sl-util
                     , cardano-sl-wallet
                     , containers
                     , data-default
                     , ether
                     , formatting
                     , hspec
                     , lens
                     , log-warper
                     , mtl
                     , safecopy
                     , safe-exceptions
                     , serokell-util >= 0.1.3.4
                     , servant-server
                     , stm
                     , text-format
                     , universum >= 0.1.11
                     , unordered-containers

  hs-source-dirs:      test
  default-language:    Haskell2010
  ghc-options:         -threaded
                       -rtsopts
                       -Wall
                       -fno-warn-orphans

  -- linker speed up for linux
  if os(linux)
    ghc-options:       -optl-fuse-ld=gold
    ld-options:        -fuse-ld=gold

  default-extensions:   DeriveDataTypeable
                        DeriveGeneric
                        GeneralizedNewtypeDeriving
                        StandaloneDeriving
                        FlexibleContexts
                        FlexibleInstances
                        MultiParamTypeClasses
                        FunctionalDependencies
                        DefaultSignatures
                        NoImplicitPrelude
                        OverloadedStrings
                        RecordWildCards
                        TypeApplications
                        TupleSections
                        ViewPatterns
                        LambdaCase
                        MultiWayIf
                        ConstraintKinds
                        UndecidableInstances
                        BangPatterns
                        TemplateHaskell
                        ScopedTypeVariables
                        MonadFailDesugaring

  build-tools: cpphs >= 1.19
  ghc-options: -pgmP cpphs -optP --cpp<|MERGE_RESOLUTION|>--- conflicted
+++ resolved
@@ -1,9 +1,5 @@
 name:                cardano-sl-wallet
-<<<<<<< HEAD
-version:             1.1.1
-=======
 version:             1.2.0
->>>>>>> 64e92d78
 synopsis:            Cardano SL - wallet
 description:         Cardano SL - wallet
 license:             MIT
