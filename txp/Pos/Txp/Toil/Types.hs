--- conflicted
+++ resolved
@@ -9,15 +9,12 @@
        , formatUtxo
        , utxoF
        , GenesisUtxo (..)
-<<<<<<< HEAD
        , GenesisStakeholders (..)
        , GenesisTxpContext
        , mkGenesisTxpContext
        , gtcUtxo
        , gtcStakeholders
-=======
        , _GenesisUtxo
->>>>>>> bc18b64e
 
        , TxFee(..)
        , MemPool (..)
@@ -83,8 +80,10 @@
 -- | Wrapper for genesis utxo.
 newtype GenesisUtxo = GenesisUtxo
     { unGenesisUtxo :: Utxo
-<<<<<<< HEAD
-    }
+    } deriving (Show)
+
+makePrisms  ''GenesisUtxo
+makeWrapped ''GenesisUtxo
 
 -- | Genesis context related to transaction processing.
 data GenesisTxpContext = UnsafeGenesisTxpContext
@@ -94,16 +93,10 @@
 
 makeLenses ''GenesisTxpContext
 
-mkGenesisTxpContext :: Utxo -> GenesisTxpContext
-mkGenesisTxpContext utxo = UnsafeGenesisTxpContext
-    (GenesisUtxo utxo)
-    (GenesisStakeholders . getKeys . utxoToStakes $ utxo)
-=======
-    } deriving (Show)
-
-makePrisms  ''GenesisUtxo
-makeWrapped ''GenesisUtxo
->>>>>>> bc18b64e
+mkGenesisTxpContext :: GenesisUtxo -> GenesisTxpContext
+mkGenesisTxpContext genUtxo = UnsafeGenesisTxpContext
+    genUtxo
+    (GenesisStakeholders . getKeys . utxoToStakes $ unGenesisUtxo genUtxo)
 
 ----------------------------------------------------------------------------
 -- Fee
