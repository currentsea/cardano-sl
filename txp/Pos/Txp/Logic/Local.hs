-- | Logic for local processing of transactions.
-- Local transaction is transaction which hasn't been added in the blockchain yet.

module Pos.Txp.Logic.Local
       ( txProcessTransaction
       , txNormalize
       ) where

import           Control.Monad.Except (MonadError (..))
import           Control.Monad.Trans.Control (MonadBaseControl)
import           Data.Default         (Default (def))
import qualified Data.List.NonEmpty   as NE
import qualified Data.Map             as M (fromList)
import           Formatting           (build, sformat, (%))
import           System.Wlog          (WithLogger, logDebug)
import           Universum

import           Pos.Core             (HeaderHash)
import           Pos.DB.Class         (MonadDBRead, MonadGState)
import qualified Pos.DB.GState.Common as GS
import           Pos.Txp.Core         (Tx (..), TxAux (..), TxId)
import           Pos.Txp.MemState     (MonadTxpMem, TxpLocalDataPure, getLocalTxs,
                                       getUtxoModifier, modifyTxpLocalData,
                                       setTxpLocalData)
import           Pos.Txp.Toil         (GenericToilModifier (..), MonadUtxoRead (..),
                                       ToilEnv, ToilVerFailure (..), Utxo, execToilTLocal,
                                       getToilEnv, normalizeToil, processTx, runDBToil,
                                       runToilTLocal, runUtxoReaderT, utxoGet)

type TxpLocalWorkMode m =
    ( MonadIO m
    , MonadBaseControl IO m
    , MonadDBRead m
    , MonadGState m
    , MonadTxpMem () m
    , WithLogger m
    , MonadError ToilVerFailure m
    )

-- CHECK: @processTx
-- #processTxDo
txProcessTransaction
    :: TxpLocalWorkMode m
    => (TxId, TxAux) -> m ()
txProcessTransaction itw@(txId, txAux) = do
    let UnsafeTx {..} = taTx txAux
    tipDB <- GS.getTip
    localUM <- getUtxoModifier @()
    -- Note: snapshot isn't used here, because it's not necessary.  If
    -- tip changes after 'getTip' and before resolving all inputs, it's
    -- possible that invalid transaction will appear in
    -- mempool. However, in this case it will be removed by
    -- normalization before releasing lock on block application.
    (resolvedOuts, _) <- runDBToil $ runUM localUM $ mapM utxoGet _txInputs
    toilEnv <- runDBToil getToilEnv
    -- Resolved are unspent transaction outputs corresponding to input
    -- of given transaction.
    let resolved = M.fromList $
                   catMaybes $
                   toList $
                   NE.zipWith (liftM2 (,) . Just) _txInputs resolvedOuts
    pRes <- modifyTxpLocalData $
            processTxDo resolved toilEnv tipDB itw
    case pRes of
        Left er -> do
            logDebug $ sformat ("Transaction processing failed: "%build) txId
            throwError er
        Right _   ->
            logDebug (sformat ("Transaction is processed successfully: "%build) txId)
  where
    processTxDo
        :: Utxo
        -> ToilEnv
        -> HeaderHash
        -> (TxId, TxAux)
        -> TxpLocalDataPure
        -> (Either ToilVerFailure (), TxpLocalDataPure)
    processTxDo resolved toilEnv tipDB tx txld@(uv, mp, undo, tip, ())
        | tipDB /= tip = (Left $ ToilTipsMismatch tipDB tip, txld)
        | otherwise =
            let res = (runExceptT $
                      flip runUtxoReaderT resolved $
                      execToilTLocal uv mp undo $
                      processTx tx
                      ) toilEnv
            in
            case res of
                Left er  -> (Left er, txld)
                Right ToilModifier{..} ->
                    (Right (), (_tmUtxo, _tmMemPool, _tmUndos, tip, ()))
    runUM um = runToilTLocal um def mempty

-- | 1. Recompute UtxoView by current MemPool
-- | 2. Remove invalid transactions from MemPool
-- | 3. Set new tip to txp local data
txNormalize
<<<<<<< HEAD
    :: (MonadIO m, MonadBaseControl IO m, MonadDBRead m, MonadGState m, MonadTxpMem () m) => m ()
=======
    :: (MonadIO m, MonadBaseControl IO m, MonadDBRead m, MonadTxpMem () m) => m ()
>>>>>>> 5a9ab02f
txNormalize = do
    utxoTip <- GS.getTip
    localTxs <- getLocalTxs
    ToilModifier {..} <-
        runDBToil $ execToilTLocal mempty def mempty $ normalizeToil localTxs
    setTxpLocalData (_tmUtxo, _tmMemPool, _tmUndos, utxoTip, _tmExtra)<|MERGE_RESOLUTION|>--- conflicted
+++ resolved
@@ -6,26 +6,28 @@
        , txNormalize
        ) where
 
-import           Control.Monad.Except (MonadError (..))
+import           Control.Monad.Except        (MonadError (..))
 import           Control.Monad.Trans.Control (MonadBaseControl)
-import           Data.Default         (Default (def))
-import qualified Data.List.NonEmpty   as NE
-import qualified Data.Map             as M (fromList)
-import           Formatting           (build, sformat, (%))
-import           System.Wlog          (WithLogger, logDebug)
+import           Data.Default                (Default (def))
+import qualified Data.List.NonEmpty          as NE
+import qualified Data.Map                    as M (fromList)
+import           Formatting                  (build, sformat, (%))
+import           System.Wlog                 (WithLogger, logDebug)
 import           Universum
 
-import           Pos.Core             (HeaderHash)
-import           Pos.DB.Class         (MonadDBRead, MonadGState)
-import qualified Pos.DB.GState.Common as GS
-import           Pos.Txp.Core         (Tx (..), TxAux (..), TxId)
-import           Pos.Txp.MemState     (MonadTxpMem, TxpLocalDataPure, getLocalTxs,
-                                       getUtxoModifier, modifyTxpLocalData,
-                                       setTxpLocalData)
-import           Pos.Txp.Toil         (GenericToilModifier (..), MonadUtxoRead (..),
-                                       ToilEnv, ToilVerFailure (..), Utxo, execToilTLocal,
-                                       getToilEnv, normalizeToil, processTx, runDBToil,
-                                       runToilTLocal, runUtxoReaderT, utxoGet)
+import           Pos.Core                    (HeaderHash)
+import           Pos.DB.Class                (MonadDBRead, MonadGState)
+import qualified Pos.DB.GState.Common        as GS
+import           Pos.Txp.Core                (Tx (..), TxAux (..), TxId)
+import           Pos.Txp.MemState            (MonadTxpMem, TxpLocalDataPure, getLocalTxs,
+                                              getUtxoModifier, modifyTxpLocalData,
+                                              setTxpLocalData)
+import           Pos.Txp.Toil                (GenericToilModifier (..),
+                                              MonadUtxoRead (..), ToilEnv,
+                                              ToilVerFailure (..), Utxo, execToilTLocal,
+                                              getToilEnv, normalizeToil, processTx,
+                                              runDBToil, runToilTLocal, runUtxoReaderT,
+                                              utxoGet)
 
 type TxpLocalWorkMode m =
     ( MonadIO m
@@ -93,12 +95,14 @@
 -- | 1. Recompute UtxoView by current MemPool
 -- | 2. Remove invalid transactions from MemPool
 -- | 3. Set new tip to txp local data
-txNormalize
-<<<<<<< HEAD
-    :: (MonadIO m, MonadBaseControl IO m, MonadDBRead m, MonadGState m, MonadTxpMem () m) => m ()
-=======
-    :: (MonadIO m, MonadBaseControl IO m, MonadDBRead m, MonadTxpMem () m) => m ()
->>>>>>> 5a9ab02f
+txNormalize ::
+       ( MonadIO m
+       , MonadBaseControl IO m
+       , MonadDBRead m
+       , MonadGState m
+       , MonadTxpMem () m
+       )
+    => m ()
 txNormalize = do
     utxoTip <- GS.getTip
     localTxs <- getLocalTxs
