{-# LANGUAGE RankNTypes   #-}
{-# LANGUAGE TypeFamilies #-}

-- | Part of GState DB which stores stakes.

module Pos.DB.Txp.Stakes
       (
         -- * Operations
         StakesOp (..)

         -- * Initialization
       , initGStateStakes

         -- * Iteration
       , StakeIter
       , stakeSource
       , getAllPotentiallyHugeStakesMap

         -- * Sanity checks
       , sanityCheckStakes
       ) where

import           Universum

import           Control.Lens (at)
import           Control.Monad.Trans.Resource (ResourceT)
import           Data.Conduit (ConduitT, mapOutput, runConduitRes, (.|))
import qualified Data.Conduit.List as CL
import qualified Data.HashMap.Strict as HM
import qualified Database.RocksDB as Rocks
import           Formatting (bprint, sformat, (%))
import qualified Formatting.Buildable
import           Serokell.Util (Color (Red), colorize)
import           UnliftIO (MonadUnliftIO)

import           Pos.Chain.Txp (GenesisUtxo (..), utxoToStakes)
import           Pos.Core (Coin, HasCoreConfiguration, StakeholderId, StakesMap,
                     coinF, mkCoin, sumCoins, unsafeAddCoin,
                     unsafeIntegerToCoin)
import           Pos.Crypto (shortHashF)
import           Pos.DB (DBError (..), DBTag (GStateDB), IterType, MonadDB,
                     MonadDBRead, RocksBatchOp (..), dbIterSource,
                     dbSerializeValue)
import           Pos.DB.GState.Common (gsPutBi)
import           Pos.DB.GState.Stakes (StakeIter, ftsStakeKey, ftsSumKey,
                     getRealTotalStake)
<<<<<<< HEAD
import           Pos.Txp.Toil.Types (GenesisUtxo (..))
import           Pos.Txp.Toil.Utxo (utxoToStakes)
import           Pos.Util.Trace.Named (TraceNamed, logError)
=======
>>>>>>> 658af4f0

----------------------------------------------------------------------------
-- Operations
----------------------------------------------------------------------------

data StakesOp
    = PutTotalStake !Coin
    | PutFtsStake !StakeholderId
                  !Coin

instance Buildable StakesOp where
    build (PutTotalStake c) = bprint ("PutTotalStake ("%coinF%")") c
    build (PutFtsStake ad c) =
        bprint ("PutFtsStake ("%shortHashF%", "%coinF%")") ad c

instance HasCoreConfiguration => RocksBatchOp StakesOp where
    toBatchOp (PutTotalStake c)  = [Rocks.Put ftsSumKey (dbSerializeValue c)]
    toBatchOp (PutFtsStake ad c) =
        if c == mkCoin 0 then [Rocks.Del (ftsStakeKey ad)]
        else [Rocks.Put (ftsStakeKey ad) (dbSerializeValue c)]

----------------------------------------------------------------------------
-- Initialization
----------------------------------------------------------------------------

initGStateStakes :: MonadDB m => GenesisUtxo -> m ()
initGStateStakes (GenesisUtxo genesisUtxo) = do
    putFtsStakes
    putGenesisTotalStake
  where
    putTotalFtsStake = gsPutBi ftsSumKey
    genesisStakes = utxoToStakes genesisUtxo
    totalCoins = sumCoins genesisStakes
    -- Will 'error' if the result doesn't fit into 'Coin' (which should never
    -- happen)
    putGenesisTotalStake = putTotalFtsStake (unsafeIntegerToCoin totalCoins)
    putFtsStakes = mapM_ (uncurry putFtsStake) . HM.toList $ genesisStakes

----------------------------------------------------------------------------
-- Iteration
----------------------------------------------------------------------------

-- | Run iterator over stakes.
stakeSource ::
       forall m. (MonadDBRead m)
    => ConduitT () (IterType StakeIter) (ResourceT m) ()
stakeSource = dbIterSource GStateDB (Proxy @StakeIter)

-- | Get stakes of all stakeholders. Use with care – the resulting map
-- can be very big.
getAllPotentiallyHugeStakesMap ::
       (MonadDBRead m, MonadUnliftIO m) => m StakesMap
getAllPotentiallyHugeStakesMap =
    runConduitRes $
    stakeSource .|
    CL.fold (\stakes (k, v) -> stakes & at k .~ Just v) mempty

----------------------------------------------------------------------------
-- Sanity checks
----------------------------------------------------------------------------

sanityCheckStakes
    :: (MonadDBRead m, MonadUnliftIO m)
    => TraceNamed m
    -> m ()
sanityCheckStakes logTrace = do
    calculatedTotalStake <- runConduitRes $
        mapOutput snd stakeSource .|
        CL.fold unsafeAddCoin (mkCoin 0)

    totalStake <- getRealTotalStake
    let fmt = ("Wrong real total stake: \
              \sum of real stakes: "%coinF%
              ", but getRealTotalStake returned: "%coinF)
    let msg = sformat fmt calculatedTotalStake totalStake
    unless (calculatedTotalStake == totalStake) $ do
        logError logTrace (colorize Red msg)
        throwM $ DBMalformed msg

----------------------------------------------------------------------------
-- Details
----------------------------------------------------------------------------

putFtsStake :: MonadDB m => StakeholderId -> Coin -> m ()
putFtsStake = gsPutBi . ftsStakeKey<|MERGE_RESOLUTION|>--- conflicted
+++ resolved
@@ -44,12 +44,7 @@
 import           Pos.DB.GState.Common (gsPutBi)
 import           Pos.DB.GState.Stakes (StakeIter, ftsStakeKey, ftsSumKey,
                      getRealTotalStake)
-<<<<<<< HEAD
-import           Pos.Txp.Toil.Types (GenesisUtxo (..))
-import           Pos.Txp.Toil.Utxo (utxoToStakes)
 import           Pos.Util.Trace.Named (TraceNamed, logError)
-=======
->>>>>>> 658af4f0
 
 ----------------------------------------------------------------------------
 -- Operations
