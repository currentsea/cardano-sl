{-# LANGUAGE AllowAmbiguousTypes #-}
{-# LANGUAGE Rank2Types          #-}

-- | Unsafe functions for block application/rollback, some constraint sets
-- and some utilities. Mostly needed for use in 'Pos.Lrc' -- using lrc
-- requires applying and rolling back blocks, but applying many blocks
-- requires triggering lrc recalculations.

module Pos.DB.Block.Logic.Internal
       (
         -- * Constraints
         MonadBlockBase
       , MonadBlockVerify
       , MonadBlockApply
       , MonadMempoolNormalization

       , applyBlocksUnsafe
       , normalizeMempool
       , rollbackBlocksUnsafe
       , BypassSecurityCheck(..)

       , toUpdateBlock
       , toTxpBlock
       , toSscBlock
       ) where

import           Universum

import           Control.Lens (each, _Wrapped)
import qualified Crypto.Random as Rand
import           Formatting (sformat, (%))
import           Serokell.Util.Text (listJson)
import           UnliftIO (MonadUnliftIO)

import           Pos.Chain.Block (Blund, Undo (undoDlg, undoTx, undoUS))
import           Pos.Chain.Delegation (DlgBlock, DlgBlund, MonadDelegation)
import           Pos.Chain.Ssc (HasSscConfiguration, MonadSscMem, SscBlock)
import           Pos.Chain.Txp (TxpConfiguration)
import           Pos.Chain.Update (PollModifier)
import           Pos.Core (epochIndexL)
import           Pos.Core.Block (Block, ComponentBlock (..), GenesisBlock,
                     IsGenesisHeader, MainBlock, gbHeader, headerHash,
                     mainBlockDlgPayload, mainBlockSscPayload,
                     mainBlockTxPayload, mainBlockUpdatePayload)
import           Pos.Core.Chrono (NE, NewestFirst (..), OldestFirst (..))
import           Pos.Core.Exception (assertionFailed)
import           Pos.Core.Reporting (MonadReporting)
import           Pos.Core.Update (BlockVersion, BlockVersionData)
import           Pos.Crypto (ProtocolMagic)
import           Pos.DB (MonadDB, MonadDBRead, MonadGState, SomeBatchOp (..))
import           Pos.DB.Block.BListener (MonadBListener)
import           Pos.DB.Block.GState.SanityCheck (sanityCheckDB)
import           Pos.DB.Block.Slog.Logic (BypassSecurityCheck (..),
                     MonadSlogApply, MonadSlogBase, ShouldCallBListener,
                     slogApplyBlocks, slogRollbackBlocks)
import           Pos.DB.Delegation (dlgApplyBlocks, dlgNormalizeOnRollback,
                     dlgRollbackBlocks)
import qualified Pos.DB.GState.Common as GS (writeBatchGState)
import           Pos.DB.Lrc (HasLrcContext)
import           Pos.DB.Ssc (sscApplyBlocks, sscNormalize, sscRollbackBlocks)
import           Pos.DB.Txp.MemState (MonadTxpLocal (..))
import           Pos.DB.Txp.Settings (TxpBlock, TxpBlund,
                     TxpGlobalSettings (..))
import           Pos.DB.Update (UpdateBlock, UpdateContext, usApplyBlocks,
                     usNormalize, usRollbackBlocks)
import           Pos.Util (Some (..), spanSafe)
import           Pos.Util.Trace (noTrace)
import           Pos.Util.Trace.Named (TraceNamed)
import           Pos.Util.Util (HasLens', lensOf)

-- | Set of basic constraints used by high-level block processing.
type MonadBlockBase ctx m
     = ( MonadSlogBase ctx m
       , MonadUnliftIO m
       -- Needed because SSC state is fully stored in memory.
       , MonadSscMem ctx m
       -- Needed to load blocks (at least delegation does it).
       , MonadDBRead m
       -- Needed by some components.
       , MonadGState m
       -- This constraints define block components' global logic.
       , HasLrcContext ctx
       , HasLens' ctx TxpGlobalSettings
       , MonadDelegation ctx m
       -- 'MonadRandom' for crypto.
       , Rand.MonadRandom m
       -- To report bad things.
       , MonadReporting m
       , HasSscConfiguration
       )

-- | Set of constraints necessary for high-level block verification.
type MonadBlockVerify ctx m = MonadBlockBase ctx m

-- | Set of constraints necessary to apply or rollback blocks at high-level.
-- Also normalize mempool.
type MonadBlockApply ctx m
     = ( MonadBlockBase ctx m
       , MonadSlogApply ctx m
       , MonadUnliftIO m
       -- It's obviously needed to write something to DB, for instance.
       , MonadDB m
       -- Needed for iteration over DB.
       , MonadMask m
       -- Needed to embed custom logic.
       , MonadBListener m
       )

type MonadMempoolNormalization ctx m
    = ( MonadSlogBase ctx m
      , MonadUnliftIO m
      , MonadTxpLocal m
      , MonadSscMem ctx m
      , HasLrcContext ctx
      , HasLens' ctx UpdateContext
      -- Needed to load useful information from db
      , MonadDBRead m
      , MonadGState m
      -- Needed for error reporting.
      , MonadReporting m
      -- 'MonadRandom' for crypto.
      , Rand.MonadRandom m
      , HasSscConfiguration
      )

-- | Normalize mempool.
<<<<<<< HEAD
normalizeMempool :: MonadMempoolNormalization ctx m => TraceNamed m -> ProtocolMagic -> m ()
normalizeMempool logTrace pm = do
    -- We normalize all mempools except the delegation one.
    -- That's because delegation mempool normalization is harder and is done
    -- within block application.
    sscNormalize logTrace pm
    txpNormalize logTrace pm
    usNormalize logTrace
=======
normalizeMempool
    :: MonadMempoolNormalization ctx m
    => ProtocolMagic
    -> TxpConfiguration
    -> m ()
normalizeMempool pm txpConfig = do
    -- We normalize all mempools except the delegation one.
    -- That's because delegation mempool normalization is harder and is done
    -- within block application.
    sscNormalize pm
    txpNormalize pm txpConfig
    usNormalize
>>>>>>> 658af4f0

-- | Applies a definitely valid prefix of blocks. This function is unsafe,
-- use it only if you understand what you're doing. That means you can break
-- system guarantees.
--
-- Invariant: all blocks have the same epoch.
applyBlocksUnsafe
    :: ( MonadBlockApply ctx m
       )
<<<<<<< HEAD
    => TraceNamed m
    -> ProtocolMagic
=======
    => ProtocolMagic
    -> BlockVersion
    -> BlockVersionData
>>>>>>> 658af4f0
    -> ShouldCallBListener
    -> OldestFirst NE Blund
    -> Maybe PollModifier
    -> m ()
<<<<<<< HEAD
applyBlocksUnsafe logTrace pm scb blunds pModifier = do
=======
applyBlocksUnsafe pm bv bvd scb blunds pModifier = do
>>>>>>> 658af4f0
    -- Check that all blunds have the same epoch.
    unless (null nextEpoch) $ assertionFailed noTrace $
        sformat ("applyBlocksUnsafe: tried to apply more than we should"%
                 "thisEpoch"%listJson%"\nnextEpoch:"%listJson)
                (map (headerHash . fst) thisEpoch)
                (map (headerHash . fst) nextEpoch)
    -- It's essential to apply genesis block separately, before
    -- applying other blocks.
    -- That's because applying genesis block may change protocol version
    -- which may potentially change protocol rules.
    -- We would like to avoid dependencies between components, so we have
    -- chosen this approach. Related issue is CSL-660.
    -- Also note that genesis block can be only in the head, because all
    -- blocks are from the same epoch.
    case blunds ^. _Wrapped of
        (b@(Left _,_):|[])     -> app' (b:|[])
        (b@(Left _,_):|(x:xs)) -> app' (b:|[]) >> app' (x:|xs)
        _                      -> app blunds
  where
<<<<<<< HEAD
    app x = applyBlocksDbUnsafeDo logTrace pm scb x pModifier
=======
    app x = applyBlocksDbUnsafeDo pm bv bvd scb x pModifier
>>>>>>> 658af4f0
    app' = app . OldestFirst
    (thisEpoch, nextEpoch) =
        spanSafe ((==) `on` view (_1 . epochIndexL)) $ getOldestFirst blunds

applyBlocksDbUnsafeDo
    :: ( MonadBlockApply ctx m
       )
<<<<<<< HEAD
    => TraceNamed m
    -> ProtocolMagic
=======
    => ProtocolMagic
    -> BlockVersion
    -> BlockVersionData
>>>>>>> 658af4f0
    -> ShouldCallBListener
    -> OldestFirst NE Blund
    -> Maybe PollModifier
    -> m ()
<<<<<<< HEAD
applyBlocksDbUnsafeDo logTrace pm scb blunds pModifier = do
=======
applyBlocksDbUnsafeDo pm bv bvd scb blunds pModifier = do
>>>>>>> 658af4f0
    let blocks = fmap fst blunds
    -- Note: it's important to do 'slogApplyBlocks' first, because it
    -- puts blocks in DB.
    slogBatch <- slogApplyBlocks logTrace scb blunds
    TxpGlobalSettings {..} <- view (lensOf @TxpGlobalSettings)
<<<<<<< HEAD
    usBatch <- SomeBatchOp <$> usApplyBlocks noTrace pm (map toUpdateBlock blocks) pModifier
    delegateBatch <- SomeBatchOp <$> dlgApplyBlocks noTrace (map toDlgBlund blunds)
    txpBatch <- tgsApplyBlocks noTrace $ map toTxpBlund blunds
    sscBatch <- SomeBatchOp <$>
        -- TODO: pass not only 'Nothing'
        sscApplyBlocks noTrace pm (map toSscBlock blocks) Nothing
=======
    usBatch <- SomeBatchOp <$> usApplyBlocks pm bv (map toUpdateBlock blocks) pModifier
    delegateBatch <- SomeBatchOp <$> dlgApplyBlocks (map toDlgBlund blunds)
    txpBatch <- tgsApplyBlocks $ map toTxpBlund blunds
    sscBatch <- SomeBatchOp <$>
        -- TODO: pass not only 'Nothing'
        sscApplyBlocks pm bvd (map toSscBlock blocks) Nothing
>>>>>>> 658af4f0
    GS.writeBatchGState
        [ delegateBatch
        , usBatch
        , txpBatch
        , sscBatch
        , slogBatch
        ]
    sanityCheckDB

-- | Rollback sequence of blocks, head-newest order expected with head being
-- current tip. It's also assumed that lock on block db is taken already.
rollbackBlocksUnsafe
    :: MonadBlockApply ctx m
    => TraceNamed m
    -> ProtocolMagic
    -> BypassSecurityCheck -- ^ is rollback for more than k blocks allowed?
    -> ShouldCallBListener
    -> NewestFirst NE Blund
    -> m ()
rollbackBlocksUnsafe logTrace pm bsc scb toRollback = do
    slogRoll <- slogRollbackBlocks logTrace bsc scb toRollback
    dlgRoll <- SomeBatchOp <$> dlgRollbackBlocks noTrace (map toDlgBlund toRollback)
    usRoll <- SomeBatchOp <$> usRollbackBlocks noTrace
                  (toRollback & each._2 %~ undoUS
                              & each._1 %~ toUpdateBlock)
    TxpGlobalSettings {..} <- view (lensOf @TxpGlobalSettings)
    txRoll <- tgsRollbackBlocks noTrace $ map toTxpBlund toRollback
    sscBatch <- SomeBatchOp <$> sscRollbackBlocks noTrace
        (map (toSscBlock . fst) toRollback)
    GS.writeBatchGState
        [ dlgRoll
        , usRoll
        , txRoll
        , sscBatch
        , slogRoll
        ]
    -- After blocks are rolled back it makes sense to recreate the
    -- delegation mempool.
    -- We don't normalize other mempools, because they are normalized
    -- in 'applyBlocksUnsafe' and we always ensure that some blocks
    -- are applied after rollback.
    dlgNormalizeOnRollback pm
    sanityCheckDB


toComponentBlock :: (MainBlock -> payload) -> Block -> ComponentBlock payload
toComponentBlock fnc block = case block of
    Left genBlock   -> ComponentBlockGenesis (convertGenesis genBlock)
    Right mainBlock -> ComponentBlockMain (Some $ mainBlock ^. gbHeader) (fnc mainBlock)

toTxpBlock :: Block -> TxpBlock
toTxpBlock = toComponentBlock (view mainBlockTxPayload)

toUpdateBlock :: Block -> UpdateBlock
toUpdateBlock = toComponentBlock (view mainBlockUpdatePayload)

toTxpBlund :: Blund -> TxpBlund
toTxpBlund = bimap toTxpBlock undoTx

toSscBlock :: Block -> SscBlock
toSscBlock = toComponentBlock (view mainBlockSscPayload)

toDlgBlund :: Blund -> DlgBlund
toDlgBlund = bimap toDlgBlock undoDlg
  where
    toDlgBlock :: Block -> DlgBlock
    toDlgBlock = toComponentBlock (view mainBlockDlgPayload)

convertGenesis :: GenesisBlock -> Some IsGenesisHeader
convertGenesis = Some . view gbHeader<|MERGE_RESOLUTION|>--- conflicted
+++ resolved
@@ -124,29 +124,19 @@
       )
 
 -- | Normalize mempool.
-<<<<<<< HEAD
-normalizeMempool :: MonadMempoolNormalization ctx m => TraceNamed m -> ProtocolMagic -> m ()
-normalizeMempool logTrace pm = do
+normalizeMempool
+    :: MonadMempoolNormalization ctx m
+    => TraceNamed m
+    -> ProtocolMagic
+    -> TxpConfiguration
+    -> m ()
+normalizeMempool logTrace pm txpConfig = do
     -- We normalize all mempools except the delegation one.
     -- That's because delegation mempool normalization is harder and is done
     -- within block application.
     sscNormalize logTrace pm
-    txpNormalize logTrace pm
+    txpNormalize logTrace pm txpConfig
     usNormalize logTrace
-=======
-normalizeMempool
-    :: MonadMempoolNormalization ctx m
-    => ProtocolMagic
-    -> TxpConfiguration
-    -> m ()
-normalizeMempool pm txpConfig = do
-    -- We normalize all mempools except the delegation one.
-    -- That's because delegation mempool normalization is harder and is done
-    -- within block application.
-    sscNormalize pm
-    txpNormalize pm txpConfig
-    usNormalize
->>>>>>> 658af4f0
 
 -- | Applies a definitely valid prefix of blocks. This function is unsafe,
 -- use it only if you understand what you're doing. That means you can break
@@ -156,23 +146,15 @@
 applyBlocksUnsafe
     :: ( MonadBlockApply ctx m
        )
-<<<<<<< HEAD
-    => TraceNamed m
-    -> ProtocolMagic
-=======
-    => ProtocolMagic
+    => TraceNamed m
+    -> ProtocolMagic
     -> BlockVersion
     -> BlockVersionData
->>>>>>> 658af4f0
     -> ShouldCallBListener
     -> OldestFirst NE Blund
     -> Maybe PollModifier
     -> m ()
-<<<<<<< HEAD
-applyBlocksUnsafe logTrace pm scb blunds pModifier = do
-=======
-applyBlocksUnsafe pm bv bvd scb blunds pModifier = do
->>>>>>> 658af4f0
+applyBlocksUnsafe logTrace pm bv bvd scb blunds pModifier = do
     -- Check that all blunds have the same epoch.
     unless (null nextEpoch) $ assertionFailed noTrace $
         sformat ("applyBlocksUnsafe: tried to apply more than we should"%
@@ -192,11 +174,7 @@
         (b@(Left _,_):|(x:xs)) -> app' (b:|[]) >> app' (x:|xs)
         _                      -> app blunds
   where
-<<<<<<< HEAD
-    app x = applyBlocksDbUnsafeDo logTrace pm scb x pModifier
-=======
-    app x = applyBlocksDbUnsafeDo pm bv bvd scb x pModifier
->>>>>>> 658af4f0
+    app x = applyBlocksDbUnsafeDo logTrace pm bv bvd scb x pModifier
     app' = app . OldestFirst
     (thisEpoch, nextEpoch) =
         spanSafe ((==) `on` view (_1 . epochIndexL)) $ getOldestFirst blunds
@@ -204,43 +182,26 @@
 applyBlocksDbUnsafeDo
     :: ( MonadBlockApply ctx m
        )
-<<<<<<< HEAD
-    => TraceNamed m
-    -> ProtocolMagic
-=======
-    => ProtocolMagic
+    => TraceNamed m
+    -> ProtocolMagic
     -> BlockVersion
     -> BlockVersionData
->>>>>>> 658af4f0
     -> ShouldCallBListener
     -> OldestFirst NE Blund
     -> Maybe PollModifier
     -> m ()
-<<<<<<< HEAD
-applyBlocksDbUnsafeDo logTrace pm scb blunds pModifier = do
-=======
-applyBlocksDbUnsafeDo pm bv bvd scb blunds pModifier = do
->>>>>>> 658af4f0
+applyBlocksDbUnsafeDo logTrace pm bv bvd scb blunds pModifier = do
     let blocks = fmap fst blunds
     -- Note: it's important to do 'slogApplyBlocks' first, because it
     -- puts blocks in DB.
     slogBatch <- slogApplyBlocks logTrace scb blunds
     TxpGlobalSettings {..} <- view (lensOf @TxpGlobalSettings)
-<<<<<<< HEAD
-    usBatch <- SomeBatchOp <$> usApplyBlocks noTrace pm (map toUpdateBlock blocks) pModifier
+    usBatch <- SomeBatchOp <$> usApplyBlocks noTrace pm bv (map toUpdateBlock blocks) pModifier
     delegateBatch <- SomeBatchOp <$> dlgApplyBlocks noTrace (map toDlgBlund blunds)
     txpBatch <- tgsApplyBlocks noTrace $ map toTxpBlund blunds
     sscBatch <- SomeBatchOp <$>
         -- TODO: pass not only 'Nothing'
-        sscApplyBlocks noTrace pm (map toSscBlock blocks) Nothing
-=======
-    usBatch <- SomeBatchOp <$> usApplyBlocks pm bv (map toUpdateBlock blocks) pModifier
-    delegateBatch <- SomeBatchOp <$> dlgApplyBlocks (map toDlgBlund blunds)
-    txpBatch <- tgsApplyBlocks $ map toTxpBlund blunds
-    sscBatch <- SomeBatchOp <$>
-        -- TODO: pass not only 'Nothing'
-        sscApplyBlocks pm bvd (map toSscBlock blocks) Nothing
->>>>>>> 658af4f0
+        sscApplyBlocks noTrace pm bvd (map toSscBlock blocks) Nothing
     GS.writeBatchGState
         [ delegateBatch
         , usBatch
