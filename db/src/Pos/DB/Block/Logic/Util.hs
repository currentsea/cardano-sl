--- conflicted
+++ resolved
@@ -31,17 +31,13 @@
                      prevBlockL)
 import           Pos.Core.Chrono (NE, NewestFirst (..), OldestFirst (..))
 import           Pos.Core.Configuration (blkSecurityParam)
-import           Pos.Core.Exception (reportFatalError)
+import           Pos.Core.Exception (traceFatalError)
 import           Pos.Core.Slotting (MonadSlots (..), getCurrentSlotFlat,
                      slotFromTimestamp)
 import           Pos.DB.Block.GState.BlockExtra (isBlockInMainChain)
 import           Pos.DB.Block.Slog.Context (slogGetLastSlots)
 import qualified Pos.DB.BlockIndex as DB
 import           Pos.DB.Class (MonadBlockDBRead)
-<<<<<<< HEAD
-import           Pos.Exception (traceFatalError)
-=======
->>>>>>> 658af4f0
 import           Pos.Util (_neHead)
 import           Pos.Util.Trace.Named (TraceNamed)
 
