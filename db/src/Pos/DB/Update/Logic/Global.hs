-- | Logic of local data processing in Update System.
{-# LANGUAGE AllowAmbiguousTypes #-}

module Pos.DB.Update.Logic.Global
       ( UpdateBlock

       , usApplyBlocks
       , usCanCreateBlock
       , usRollbackBlocks
       , usVerifyBlocks
       ) where

import           Universum

import           Control.Monad.Except (MonadError, runExceptT)
import           Data.Default (Default (def))
import           UnliftIO (MonadUnliftIO)

import           Pos.Chain.Update (BlockVersionState, ConfirmedProposalState,
                     HasUpdateConfiguration, MonadPoll, PollModifier (..),
                     PollT, PollVerFailure, ProposalState, USUndo, execPollT,
                     execRollT, getAdoptedBV, lastKnownBlockVersion,
                     reportUnexpectedError, runPollT)
import           Pos.Core (HasCoreConfiguration, HasProtocolConstants,
                     ProtocolMagic, StakeholderId, addressHash, epochIndexL)
import           Pos.Core.Block (ComponentBlock (..), headerHashG,
                     headerLeaderKeyL, headerSlotL)
import           Pos.Core.Chrono (NE, NewestFirst, OldestFirst)
import           Pos.Core.Exception (reportFatalError)
import           Pos.Core.Reporting (MonadReporting)
import           Pos.Core.Slotting (MonadSlotsData, SlottingData, slottingVar)
import           Pos.Core.Update (ApplicationName, BlockVersion,
                     BlockVersionData, NumSoftwareVersion,
                     SoftwareVersion (..), UpId, UpdatePayload, blockVersionL)
import qualified Pos.DB.BatchOp as DB
import qualified Pos.DB.Class as DB
import           Pos.DB.Lrc (HasLrcContext)
import           Pos.DB.Update.GState (UpdateOp (..))
import           Pos.DB.Update.Poll.DBPoll (DBPoll, runDBPoll)
import           Pos.DB.Update.Poll.Logic.Apply (verifyAndApplyUSPayload)
import           Pos.DB.Update.Poll.Logic.Base (canCreateBlockBV)
import           Pos.DB.Update.Poll.Logic.Rollback (rollbackUS)
import           Pos.DB.Update.Poll.Logic.Softfork (processGenesisBlock,
                     recordBlockIssuance)
<<<<<<< HEAD
import           Pos.Exception (traceFatalError)
import           Pos.Update.Configuration (HasUpdateConfiguration,
                     lastKnownBlockVersion)
import           Pos.Update.Poll (BlockVersionState, ConfirmedProposalState,
                     MonadPoll, PollModifier (..), PollT, PollVerFailure,
                     ProposalState, USUndo, execPollT, execRollT, getAdoptedBV,
                     reportUnexpectedError, runPollT)
=======
>>>>>>> 658af4f0
import           Pos.Util.AssertMode (inAssertMode)
import qualified Pos.Util.Modifier as MM
import           Pos.Util.Trace (natTrace)
import           Pos.Util.Trace.Named (TraceNamed, appendName)


----------------------------------------------------------------------------
-- UpdateBlock
----------------------------------------------------------------------------

type UpdateBlock = ComponentBlock UpdatePayload

----------------------------------------------------------------------------
-- Constraints
----------------------------------------------------------------------------

type USGlobalVerifyMode ctx m =
    ( MonadIO m
    , MonadReader ctx m
    , HasLrcContext ctx
    , HasUpdateConfiguration
    )

type USGlobalApplyMode ctx m =
    ( USGlobalVerifyMode ctx m
    , DB.MonadDBRead m
    , MonadUnliftIO m
    , MonadSlotsData ctx m
    , MonadReporting m
    )

----------------------------------------------------------------------------
-- Implementation
----------------------------------------------------------------------------

withUSLogger :: TraceNamed m -> TraceNamed m
withUSLogger = appendName "us"

-- | Apply chain of /definitely/ valid blocks to US part of GState DB
-- and to US local data. This function assumes that no other thread
-- applies block in parallel. It also assumes that parent of oldest
-- block is current tip.  If verification is done prior to
-- application, one can pass 'PollModifier' obtained from verification
-- to this function.
--
-- This function also updates in-memory state of slotting
-- ('MonadSlotsData') whenever it should be updated. Note that at this
-- point we can't be sure that blocks will be eventually applied to
-- DB. So it can happen that we update in-memory data, but don't
-- update DB. However, it's not a problem, because slotting data is
-- stable, i. e. once we know it for some epoch, we can be sure it
-- will never change. Also note that we store slotting data for all
-- epochs in memory, so adding new one can't make anything worse.
usApplyBlocks
    :: forall ctx m. ( MonadThrow m
       --, MonadUnliftIO m
       , USGlobalApplyMode ctx m
       )
<<<<<<< HEAD
    => TraceNamed m
    -> ProtocolMagic
    -> OldestFirst NE UpdateBlock
    -> Maybe PollModifier
    -> m [DB.SomeBatchOp]
usApplyBlocks logTrace0 pm blocks modifierMaybe =
    processModifier =<<
      case modifierMaybe of
          Nothing -> do
              verdict <- usVerifyBlocks logTrace pm False blocks
              either onFailure (return . fst) verdict
          Just modifier -> do
              -- TODO: I suppose such sanity checks should be done at higher
              -- level.
              inAssertMode $ do
                  verdict <- usVerifyBlocks logTrace pm False blocks
                  whenLeft verdict $ \v -> onFailure v
              return modifier
=======
    => ProtocolMagic
    -> BlockVersion
    -> OldestFirst NE UpdateBlock
    -> Maybe PollModifier
    -> m [DB.SomeBatchOp]
usApplyBlocks pm bv blocks modifierMaybe =
    withUSLogger $
    processModifier =<<
    case modifierMaybe of
        Nothing -> do
            verdict <- usVerifyBlocks pm False bv blocks
            either onFailure (return . fst) verdict
        Just modifier -> do
            -- TODO: I suppose such sanity checks should be done at higher
            -- level.
            inAssertMode $ do
                verdict <- usVerifyBlocks pm False bv blocks
                whenLeft verdict $ \v -> onFailure v
            return modifier
>>>>>>> 658af4f0
  where
    logTrace = withUSLogger logTrace0
    onFailure failure = do
        let msg = "usVerifyBlocks failed in 'apply': " <> pretty failure
        traceFatalError logTrace msg

-- | Revert application of given blocks to US part of GState DB and US local
-- data. The caller must ensure that the tip stored in DB is 'headerHash' of
-- head.
usRollbackBlocks
    :: (USGlobalApplyMode ctx m)
    => TraceNamed m
    -> NewestFirst NE (UpdateBlock, USUndo)
    -> m [DB.SomeBatchOp]
usRollbackBlocks logTrace0 blunds =
    processModifier =<<
      (runDBPoll . execPollT def $ mapM_ ((rollbackUS (natTrace (lift . lift) logTrace)) . snd) blunds)
  where
    logTrace = withUSLogger logTrace0

-- This function takes a 'PollModifier' corresponding to a sequence of
-- blocks, updates in-memory slotting data and converts this modifier
-- to '[SomeBatchOp]'.
processModifier ::
       forall ctx m. (MonadSlotsData ctx m, HasCoreConfiguration)
    => PollModifier
    -> m [DB.SomeBatchOp]
processModifier pm@PollModifier {pmSlottingData = newSlottingData} =
    modifierToBatch pm <$ whenJust newSlottingData setNewSlottingData
  where
    setNewSlottingData newSD = do
        var <- view slottingVar
        atomically $ writeTVar var newSD

-- | Verify whether sequence of blocks can be applied to US part of
-- current GState DB.  This function doesn't make pure checks, they
-- are assumed to be done earlier, most likely during objects
-- construction.
--
-- If the first argument is 'True' it means that all data must be
-- known. Currently it only means that 'UpdateProposal's must have
-- only known attributes, but I can't guarantee this comment will
-- always be up-to-date.
--
-- All blocks must be from the same epoch.
usVerifyBlocks ::
       ( USGlobalVerifyMode ctx m
       , DB.MonadDBRead m
       , MonadUnliftIO m
       , MonadReporting m
       )
    => TraceNamed m
    -> ProtocolMagic
    -> Bool
    -> BlockVersion
    -> OldestFirst NE UpdateBlock
    -> m (Either PollVerFailure (PollModifier, OldestFirst NE USUndo))
<<<<<<< HEAD
usVerifyBlocks logTrace0 pm verifyAllIsKnown blocks =
=======
usVerifyBlocks pm verifyAllIsKnown adoptedBV blocks =
    withUSLogger $
>>>>>>> 658af4f0
    reportUnexpectedError $
      processRes <$> run (runExceptT action)
  where
    logTrace = withUSLogger logTrace0
    action = do
<<<<<<< HEAD
        lastAdopted <- getAdoptedBV
        mapM (verifyBlock (natTrace (lift . lift . lift) logTrace) pm lastAdopted verifyAllIsKnown) blocks
=======
        mapM (verifyBlock pm adoptedBV verifyAllIsKnown) blocks
>>>>>>> 658af4f0
    run :: PollT (DBPoll n) a -> n (a, PollModifier)
    run = runDBPoll . runPollT def
    processRes ::
           (Either PollVerFailure (OldestFirst NE USUndo), PollModifier)
        -> Either PollVerFailure (PollModifier, OldestFirst NE USUndo)
    processRes (Left failure, _)       = Left failure
    processRes (Right undos, modifier) = Right (modifier, undos)

verifyBlock
    :: (USGlobalVerifyMode ctx m, MonadPoll m, MonadError PollVerFailure m, HasProtocolConstants)
    => TraceNamed m -> ProtocolMagic -> BlockVersion -> Bool -> UpdateBlock -> m USUndo
verifyBlock _ _ _ _ (ComponentBlockGenesis genBlk) =
    execRollT $ processGenesisBlock (genBlk ^. epochIndexL)
verifyBlock logTrace pm lastAdopted verifyAllIsKnown (ComponentBlockMain header payload) =
    execRollT $ do
        verifyAndApplyUSPayload
            (natTrace lift logTrace)
            pm
            lastAdopted
            verifyAllIsKnown
            (Right header)
            payload
        -- Block issuance can't affect verification and application of US
        -- payload, so it's fine to separate it. Note, however, that it's
        -- important to do it after 'verifyAndApplyUSPayload', because there
        -- we assume that block version is confirmed.
        let leaderPk = header ^. headerLeaderKeyL
        recordBlockIssuance
            (addressHash leaderPk)
            (header ^. blockVersionL)
            (header ^. headerSlotL)
            (header ^. headerHashG)

-- | Checks whether our software can create block according to current
-- global state.
usCanCreateBlock ::
       ( MonadUnliftIO m
       , DB.MonadDBRead m
       , MonadReader ctx m
       , HasLrcContext ctx
       , HasUpdateConfiguration
       )
    => m Bool
usCanCreateBlock =
    runDBPoll $ do
        lastAdopted <- getAdoptedBV
        canCreateBlockBV lastAdopted lastKnownBlockVersion

----------------------------------------------------------------------------
-- Conversion to batch
----------------------------------------------------------------------------

modifierToBatch :: HasCoreConfiguration => PollModifier -> [DB.SomeBatchOp]
modifierToBatch PollModifier {..} =
    concat $
    [ bvsModifierToBatch (MM.insertions pmBVs) (MM.deletions pmBVs)
    , lastAdoptedModifierToBatch pmAdoptedBVFull
    , confirmedVerModifierToBatch
          (MM.insertions pmConfirmed)
          (MM.deletions pmConfirmed)
    , confirmedPropModifierToBatch
          (MM.insertions pmConfirmedProps)
          (MM.deletions pmConfirmedProps)
    , upModifierToBatch
          (MM.insertions pmActiveProps)
          (MM.deletions pmActiveProps)
    , sdModifierToBatch pmSlottingData
    , epModifierToBatch pmEpochProposers
    ]

bvsModifierToBatch
    :: HasCoreConfiguration
    => [(BlockVersion, BlockVersionState)]
    -> [BlockVersion]
    -> [DB.SomeBatchOp]
bvsModifierToBatch added deleted = addOps ++ delOps
  where
    addOps = map (DB.SomeBatchOp . uncurry SetBVState) added
    delOps = map (DB.SomeBatchOp . DelBV) deleted

lastAdoptedModifierToBatch :: HasCoreConfiguration => Maybe (BlockVersion, BlockVersionData) -> [DB.SomeBatchOp]
lastAdoptedModifierToBatch Nothing          = []
lastAdoptedModifierToBatch (Just (bv, bvd)) = [DB.SomeBatchOp $ SetAdopted bv bvd]

confirmedVerModifierToBatch
    :: HasCoreConfiguration
    => [(ApplicationName, NumSoftwareVersion)]
    -> [ApplicationName]
    -> [DB.SomeBatchOp]
confirmedVerModifierToBatch added deleted =
    addOps ++ delOps
  where
    addOps = map (DB.SomeBatchOp . ConfirmVersion . uncurry SoftwareVersion) added
    delOps = map (DB.SomeBatchOp . DelConfirmedVersion) deleted

confirmedPropModifierToBatch
    :: HasCoreConfiguration
    => [(SoftwareVersion, ConfirmedProposalState)]
    -> [SoftwareVersion]
    -> [DB.SomeBatchOp]
confirmedPropModifierToBatch (map snd -> confAdded) confDeleted =
    confAddOps ++ confDelOps
  where
    confAddOps = map (DB.SomeBatchOp . AddConfirmedProposal) confAdded
    confDelOps = map (DB.SomeBatchOp . DelConfirmedProposal) confDeleted

upModifierToBatch
    :: HasCoreConfiguration
    => [(UpId, ProposalState)]
    -> [UpId]
    -> [DB.SomeBatchOp]
upModifierToBatch (map snd -> added) deleted
      = addOps ++ delOps
  where
    addOps = map (DB.SomeBatchOp . PutProposal) added
    delOps = map (DB.SomeBatchOp . DeleteProposal) deleted

sdModifierToBatch :: HasCoreConfiguration => Maybe SlottingData -> [DB.SomeBatchOp]
sdModifierToBatch Nothing   = []
sdModifierToBatch (Just sd) = [DB.SomeBatchOp $ PutSlottingData sd]

epModifierToBatch :: HasCoreConfiguration => Maybe (HashSet StakeholderId) -> [DB.SomeBatchOp]
epModifierToBatch Nothing   = []
epModifierToBatch (Just ep) = [DB.SomeBatchOp $ PutEpochProposers ep]<|MERGE_RESOLUTION|>--- conflicted
+++ resolved
@@ -26,7 +26,7 @@
 import           Pos.Core.Block (ComponentBlock (..), headerHashG,
                      headerLeaderKeyL, headerSlotL)
 import           Pos.Core.Chrono (NE, NewestFirst, OldestFirst)
-import           Pos.Core.Exception (reportFatalError)
+import           Pos.Core.Exception (traceFatalError)
 import           Pos.Core.Reporting (MonadReporting)
 import           Pos.Core.Slotting (MonadSlotsData, SlottingData, slottingVar)
 import           Pos.Core.Update (ApplicationName, BlockVersion,
@@ -42,16 +42,6 @@
 import           Pos.DB.Update.Poll.Logic.Rollback (rollbackUS)
 import           Pos.DB.Update.Poll.Logic.Softfork (processGenesisBlock,
                      recordBlockIssuance)
-<<<<<<< HEAD
-import           Pos.Exception (traceFatalError)
-import           Pos.Update.Configuration (HasUpdateConfiguration,
-                     lastKnownBlockVersion)
-import           Pos.Update.Poll (BlockVersionState, ConfirmedProposalState,
-                     MonadPoll, PollModifier (..), PollT, PollVerFailure,
-                     ProposalState, USUndo, execPollT, execRollT, getAdoptedBV,
-                     reportUnexpectedError, runPollT)
-=======
->>>>>>> 658af4f0
 import           Pos.Util.AssertMode (inAssertMode)
 import qualified Pos.Util.Modifier as MM
 import           Pos.Util.Trace (natTrace)
@@ -110,46 +100,25 @@
        --, MonadUnliftIO m
        , USGlobalApplyMode ctx m
        )
-<<<<<<< HEAD
     => TraceNamed m
     -> ProtocolMagic
-    -> OldestFirst NE UpdateBlock
-    -> Maybe PollModifier
-    -> m [DB.SomeBatchOp]
-usApplyBlocks logTrace0 pm blocks modifierMaybe =
-    processModifier =<<
-      case modifierMaybe of
-          Nothing -> do
-              verdict <- usVerifyBlocks logTrace pm False blocks
-              either onFailure (return . fst) verdict
-          Just modifier -> do
-              -- TODO: I suppose such sanity checks should be done at higher
-              -- level.
-              inAssertMode $ do
-                  verdict <- usVerifyBlocks logTrace pm False blocks
-                  whenLeft verdict $ \v -> onFailure v
-              return modifier
-=======
-    => ProtocolMagic
     -> BlockVersion
     -> OldestFirst NE UpdateBlock
     -> Maybe PollModifier
     -> m [DB.SomeBatchOp]
-usApplyBlocks pm bv blocks modifierMaybe =
-    withUSLogger $
+usApplyBlocks logTrace0 pm bv blocks modifierMaybe =
     processModifier =<<
     case modifierMaybe of
         Nothing -> do
-            verdict <- usVerifyBlocks pm False bv blocks
+            verdict <- usVerifyBlocks logTrace pm False bv blocks
             either onFailure (return . fst) verdict
         Just modifier -> do
             -- TODO: I suppose such sanity checks should be done at higher
             -- level.
             inAssertMode $ do
-                verdict <- usVerifyBlocks pm False bv blocks
+                verdict <- usVerifyBlocks logTrace pm False bv blocks
                 whenLeft verdict $ \v -> onFailure v
             return modifier
->>>>>>> 658af4f0
   where
     logTrace = withUSLogger logTrace0
     onFailure failure = do
@@ -207,23 +176,13 @@
     -> BlockVersion
     -> OldestFirst NE UpdateBlock
     -> m (Either PollVerFailure (PollModifier, OldestFirst NE USUndo))
-<<<<<<< HEAD
-usVerifyBlocks logTrace0 pm verifyAllIsKnown blocks =
-=======
-usVerifyBlocks pm verifyAllIsKnown adoptedBV blocks =
-    withUSLogger $
->>>>>>> 658af4f0
+usVerifyBlocks logTrace0 pm verifyAllIsKnown adoptedBV blocks =
     reportUnexpectedError $
       processRes <$> run (runExceptT action)
   where
     logTrace = withUSLogger logTrace0
     action = do
-<<<<<<< HEAD
-        lastAdopted <- getAdoptedBV
-        mapM (verifyBlock (natTrace (lift . lift . lift) logTrace) pm lastAdopted verifyAllIsKnown) blocks
-=======
-        mapM (verifyBlock pm adoptedBV verifyAllIsKnown) blocks
->>>>>>> 658af4f0
+        mapM (verifyBlock (natTrace (lift . lift . lift) logTrace) pm adoptedBV verifyAllIsKnown) blocks
     run :: PollT (DBPoll n) a -> n (a, PollModifier)
     run = runDBPoll . runPollT def
     processRes ::
@@ -235,8 +194,8 @@
 verifyBlock
     :: (USGlobalVerifyMode ctx m, MonadPoll m, MonadError PollVerFailure m, HasProtocolConstants)
     => TraceNamed m -> ProtocolMagic -> BlockVersion -> Bool -> UpdateBlock -> m USUndo
-verifyBlock _ _ _ _ (ComponentBlockGenesis genBlk) =
-    execRollT $ processGenesisBlock (genBlk ^. epochIndexL)
+verifyBlock logTrace _ _ _ (ComponentBlockGenesis genBlk) =
+    execRollT $ processGenesisBlock (natTrace lift logTrace) (genBlk ^. epochIndexL)
 verifyBlock logTrace pm lastAdopted verifyAllIsKnown (ComponentBlockMain header payload) =
     execRollT $ do
         verifyAndApplyUSPayload
