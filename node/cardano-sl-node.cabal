--- conflicted
+++ resolved
@@ -80,19 +80,6 @@
   build-depends:       base
                      , containers
                      , QuickCheck
-<<<<<<< HEAD
-=======
-                     , cardano-sl-chain
-                     , cardano-sl-client
-                     , cardano-sl-core
-                     , cardano-sl-crypto
-                     , cardano-sl-infra
-                     , cardano-sl-networking
-                     , cardano-sl-util
-                     , cardano-sl-wallet-new
-                     , cardano-sl
-                     , constraints
->>>>>>> 0d7d3170
                      , data-default >= 0.7
                      , hashable
                      , hspec
@@ -102,14 +89,17 @@
                      , text
                      , universum >= 0.1.11
                      , HUnit
+                     , constraints
 
+                     , cardano-sl
                      , cardano-sl-chain
+                     , cardano-sl-client
                      , cardano-sl-core
                      , cardano-sl-crypto
                      , cardano-sl-infra
                      , cardano-sl-networking
                      , cardano-sl-util
-                     , cardano-sl
+                     , cardano-sl-wallet-new
                      , utxo
   ghc-options:
                        -threaded
