name:                cardano-sl-node
version:             1.3.0
synopsis:            Cardano SL simple node executable
description:         Please see README.md
license:             MIT
license-file:        LICENSE
author:              Serokell
maintainer:          Serokell <hi@serokell.io>
copyright:           2016 IOHK
category:            Currency
build-type:          Simple
extra-source-files:  README.md
cabal-version:       >=1.10

executable cardano-node-simple
  hs-source-dirs:      .
  main-is:             Main.hs
  build-depends:       base
                     , cardano-sl-core
                     , cardano-sl-crypto
                     , cardano-sl-chain
                     , cardano-sl-infra
                     , cardano-sl-networking
                     , cardano-sl-util
                     , cardano-sl
                     , log-warper
                     , universum >= 0.1.11
  default-language:    Haskell2010
  ghc-options:         -threaded -rtsopts
                       -Wall
                       -O2

  -- linker speed up for linux
  if os(linux)
    ghc-options:       -optl-fuse-ld=gold
    ld-options:        -fuse-ld=gold

  default-extensions:   DeriveDataTypeable
                        DeriveGeneric
                        GeneralizedNewtypeDeriving
                        StandaloneDeriving
                        FlexibleContexts
                        FlexibleInstances
                        MultiParamTypeClasses
                        FunctionalDependencies
                        DefaultSignatures
                        NoImplicitPrelude
                        OverloadedStrings
                        RecordWildCards
                        TypeApplications
                        TupleSections
                        ViewPatterns
                        LambdaCase
                        MultiWayIf
                        ConstraintKinds
                        UndecidableInstances
                        BangPatterns
                        TemplateHaskell
                        ScopedTypeVariables
                        GADTs
                        MonadFailDesugaring

  build-tools: cpphs >= 1.19
  ghc-options: -pgmP cpphs -optP --cpp

test-suite property-tests
  hs-source-dirs:      test
  main-is:             Spec.hs
  other-modules:       ChainExtension
                       Translation

                       Chain.Abstract
                       Chain.Abstract.FinitelySupportedFunction
                       Chain.Abstract.Repartition
                       Chain.Abstract.Translate.FromUTxO
                       Chain.Abstract.Translate.ToCardano
                       Chain.Abstract.Translate.Policies
                       Chain.Policy
                       Infrastructure.Generator

  default-language:    Haskell2010
  type:                exitcode-stdio-1.0
  build-depends:       base
                     , containers
                     , QuickCheck
<<<<<<< HEAD
=======
                     , cardano-sl-chain
                     , cardano-sl-client
                     , cardano-sl-core
                     , cardano-sl-crypto
                     , cardano-sl-db
                     , cardano-sl-infra
                     , cardano-sl-networking
                     , cardano-sl-util
                     , cardano-sl-wallet-new
                     , cardano-sl
                     , constraints
>>>>>>> 1b687ad3
                     , data-default >= 0.7
                     , hashable
                     , hspec
                     , HUnit
                     , lens
                     , mtl
                     , reflection
                     , safe-exceptions >= 0.1
                     , text
                     , universum >= 0.1.11
<<<<<<< HEAD
                     , HUnit
                     , constraints
                     , validation

                     , cardano-sl
                     , cardano-sl-chain
                     , cardano-sl-client
                     , cardano-sl-core
                     , cardano-sl-crypto
                     , cardano-sl-infra
                     , cardano-sl-networking
                     , cardano-sl-util
                     , cardano-sl-wallet-new
=======
                     , unordered-containers
>>>>>>> 1b687ad3
                     , utxo
  ghc-options:
                       -threaded
                       -rtsopts
                       -Wall


  -- linker speed up for linux
  if os(linux)
    ghc-options:       -optl-fuse-ld=gold
    ld-options:        -fuse-ld=gold

  default-extensions:   DeriveDataTypeable
                        DeriveGeneric
                        GeneralizedNewtypeDeriving
                        StandaloneDeriving
                        FlexibleContexts
                        FlexibleInstances
                        MultiParamTypeClasses
                        FunctionalDependencies
                        DefaultSignatures
                        NoImplicitPrelude
                        OverloadedStrings
                        RecordWildCards
                        TypeApplications
                        TupleSections
                        ViewPatterns
                        LambdaCase
                        MultiWayIf
                        ConstraintKinds
                        UndecidableInstances
                        BangPatterns
                        TemplateHaskell
                        ScopedTypeVariables
                        GADTs
                        MonadFailDesugaring<|MERGE_RESOLUTION|>--- conflicted
+++ resolved
@@ -83,20 +83,6 @@
   build-depends:       base
                      , containers
                      , QuickCheck
-<<<<<<< HEAD
-=======
-                     , cardano-sl-chain
-                     , cardano-sl-client
-                     , cardano-sl-core
-                     , cardano-sl-crypto
-                     , cardano-sl-db
-                     , cardano-sl-infra
-                     , cardano-sl-networking
-                     , cardano-sl-util
-                     , cardano-sl-wallet-new
-                     , cardano-sl
-                     , constraints
->>>>>>> 1b687ad3
                      , data-default >= 0.7
                      , hashable
                      , hspec
@@ -107,12 +93,12 @@
                      , safe-exceptions >= 0.1
                      , text
                      , universum >= 0.1.11
-<<<<<<< HEAD
-                     , HUnit
                      , constraints
                      , validation
+                     , unordered-containers                     
 
                      , cardano-sl
+                     , cardano-sl-db
                      , cardano-sl-chain
                      , cardano-sl-client
                      , cardano-sl-core
@@ -121,9 +107,6 @@
                      , cardano-sl-networking
                      , cardano-sl-util
                      , cardano-sl-wallet-new
-=======
-                     , unordered-containers
->>>>>>> 1b687ad3
                      , utxo
   ghc-options:
                        -threaded
