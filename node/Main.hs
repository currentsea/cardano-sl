{-# LANGUAGE AllowAmbiguousTypes #-}
{-# LANGUAGE CPP                 #-}
{-# LANGUAGE DataKinds           #-}
{-# LANGUAGE RankNTypes          #-}
{-# LANGUAGE TypeOperators       #-}

module Main
       ( main
       ) where

import           Universum

import           Data.Maybe (fromJust)

import           Pos.Binary ()
import           Pos.Client.CLI (CommonNodeArgs (..), NodeArgs (..),
                     SimpleNodeArgs (..))
import qualified Pos.Client.CLI as CLI
import           Pos.Crypto (ProtocolMagic)
import           Pos.Infra.Ntp.Configuration (NtpConfiguration)
import           Pos.Launcher (HasConfigurations, NodeParams (..),
                     loggerBracket, runNodeReal, withConfigurations)
import           Pos.Launcher.Configuration (AssetLockPath (..))
import           Pos.Launcher.Resource (getRealLoggerConfig)
import           Pos.Ssc.Types (SscParams)
import           Pos.Util (logException)
import           Pos.Util.CompileInfo (HasCompileInfo, withCompileInfo)
import qualified Pos.Util.Log as Log
import           Pos.Util.Trace (natTrace)
import           Pos.Util.Trace.Named (TraceNamed, appendName, logInfo,
                     namedTrace)
import           Pos.Util.UserSecret (usVss)
import           Pos.Worker.Update (updateTriggerWorker)


loggerName :: Log.LoggerName
loggerName = "node"

actionWithoutWallet
    :: ( HasConfigurations
       , HasCompileInfo
       )
    => TraceNamed IO
    -> Log.LoggingHandler
    -> ProtocolMagic
    -> SscParams
    -> NodeParams
<<<<<<< HEAD
    -> Production ()
actionWithoutWallet logTrace lh pm sscParams nodeParams =
    runNodeReal logTrace lh pm nodeParams sscParams
        [updateTriggerWorker (natTrace (lift . liftIO) logTrace)]
=======
    -> IO ()
actionWithoutWallet pm sscParams nodeParams =
    runNodeReal pm nodeParams sscParams [updateTriggerWorker]
>>>>>>> 782b17fd

action
    :: ( HasConfigurations
       , HasCompileInfo
       )
    => TraceNamed IO
    -> Log.LoggingHandler
    -> SimpleNodeArgs
    -> NtpConfiguration
    -> ProtocolMagic
<<<<<<< HEAD
    -> Production ()
action logTrace lh (SimpleNodeArgs (cArgs@CommonNodeArgs {..}) (nArgs@NodeArgs {..})) ntpConfig pm = do
=======
    -> IO ()
action (SimpleNodeArgs (cArgs@CommonNodeArgs {..}) (nArgs@NodeArgs {..})) ntpConfig pm = do
>>>>>>> 782b17fd
    CLI.printInfoOnStart cArgs ntpConfig
    liftIO $ logInfo logTrace "Wallet is disabled, because software is built w/o it"
    currentParams <- CLI.getNodeParams loggerName cArgs nArgs

    let vssSK = fromJust $ npUserSecret currentParams ^. usVss
    let sscParams = CLI.gtSscParams cArgs vssSK (npBehaviorConfig currentParams)

    actionWithoutWallet logTrace lh pm sscParams currentParams

main :: IO ()
main = withCompileInfo $ do
    args@(CLI.SimpleNodeArgs commonNodeArgs _) <- CLI.getSimpleNodeOptions
    let loggingParams = CLI.loggingParams loggerName commonNodeArgs
    let conf = CLI.configurationOptions (CLI.commonArgs commonNodeArgs)
    let blPath = AssetLockPath <$> cnaAssetLockPath commonNodeArgs
<<<<<<< HEAD
    lh <- Log.setupLogging =<< getRealLoggerConfig loggingParams
    let logTrace = appendName loggerName $ namedTrace lh
    Log.usingLoggerName lh "node0" $ runProduction $
        loggerBracket lh "node1" $ (\a -> liftIO $ logException lh "nodeEx" a) .
                                   Log.usingLoggerName lh loggerName .
                                   runProduction $
                                       withConfigurations (natTrace liftIO logTrace) blPath conf $
                                           action logTrace lh args
=======
    loggerBracket loggingParams . logException "node" $
        withConfigurations blPath conf $ action args
>>>>>>> 782b17fd
<|MERGE_RESOLUTION|>--- conflicted
+++ resolved
@@ -18,8 +18,8 @@
 import qualified Pos.Client.CLI as CLI
 import           Pos.Crypto (ProtocolMagic)
 import           Pos.Infra.Ntp.Configuration (NtpConfiguration)
-import           Pos.Launcher (HasConfigurations, NodeParams (..),
-                     loggerBracket, runNodeReal, withConfigurations)
+import           Pos.Launcher (HasConfigurations, NodeParams (..), runNodeReal,
+                     withConfigurations)
 import           Pos.Launcher.Configuration (AssetLockPath (..))
 import           Pos.Launcher.Resource (getRealLoggerConfig)
 import           Pos.Ssc.Types (SscParams)
@@ -39,47 +39,39 @@
 actionWithoutWallet
     :: ( HasConfigurations
        , HasCompileInfo
+       , MonadIO m
        )
     => TraceNamed IO
-    -> Log.LoggingHandler
     -> ProtocolMagic
     -> SscParams
     -> NodeParams
-<<<<<<< HEAD
-    -> Production ()
-actionWithoutWallet logTrace lh pm sscParams nodeParams =
-    runNodeReal logTrace lh pm nodeParams sscParams
+    -> m ()
+actionWithoutWallet logTrace pm sscParams nodeParams =
+    liftIO $ runNodeReal logTrace pm nodeParams sscParams
         [updateTriggerWorker (natTrace (lift . liftIO) logTrace)]
-=======
-    -> IO ()
-actionWithoutWallet pm sscParams nodeParams =
-    runNodeReal pm nodeParams sscParams [updateTriggerWorker]
->>>>>>> 782b17fd
 
 action
     :: ( HasConfigurations
        , HasCompileInfo
+       , Log.WithLogger m
+       , MonadCatch m
        )
     => TraceNamed IO
-    -> Log.LoggingHandler
     -> SimpleNodeArgs
     -> NtpConfiguration
     -> ProtocolMagic
-<<<<<<< HEAD
-    -> Production ()
-action logTrace lh (SimpleNodeArgs (cArgs@CommonNodeArgs {..}) (nArgs@NodeArgs {..})) ntpConfig pm = do
-=======
-    -> IO ()
-action (SimpleNodeArgs (cArgs@CommonNodeArgs {..}) (nArgs@NodeArgs {..})) ntpConfig pm = do
->>>>>>> 782b17fd
-    CLI.printInfoOnStart cArgs ntpConfig
-    liftIO $ logInfo logTrace "Wallet is disabled, because software is built w/o it"
+    -> m ()
+action logTrace0 (SimpleNodeArgs (cArgs@CommonNodeArgs {..}) (nArgs@NodeArgs {..})) ntpConfig pm = do
+    CLI.printInfoOnStart logTrace cArgs ntpConfig
+    logInfo logTrace "Wallet is disabled, because software is built w/o it"
     currentParams <- CLI.getNodeParams loggerName cArgs nArgs
 
     let vssSK = fromJust $ npUserSecret currentParams ^. usVss
     let sscParams = CLI.gtSscParams cArgs vssSK (npBehaviorConfig currentParams)
 
-    actionWithoutWallet logTrace lh pm sscParams currentParams
+    actionWithoutWallet logTrace0 pm sscParams currentParams
+      where
+        logTrace = natTrace liftIO logTrace0
 
 main :: IO ()
 main = withCompileInfo $ do
@@ -87,16 +79,8 @@
     let loggingParams = CLI.loggingParams loggerName commonNodeArgs
     let conf = CLI.configurationOptions (CLI.commonArgs commonNodeArgs)
     let blPath = AssetLockPath <$> cnaAssetLockPath commonNodeArgs
-<<<<<<< HEAD
     lh <- Log.setupLogging =<< getRealLoggerConfig loggingParams
     let logTrace = appendName loggerName $ namedTrace lh
-    Log.usingLoggerName lh "node0" $ runProduction $
-        loggerBracket lh "node1" $ (\a -> liftIO $ logException lh "nodeEx" a) .
-                                   Log.usingLoggerName lh loggerName .
-                                   runProduction $
-                                       withConfigurations (natTrace liftIO logTrace) blPath conf $
-                                           action logTrace lh args
-=======
-    loggerBracket loggingParams . logException "node" $
-        withConfigurations blPath conf $ action args
->>>>>>> 782b17fd
+    Log.loggerBracket lh loggerName . logException loggerName $
+        withConfigurations (natTrace liftIO logTrace) blPath conf $
+            action logTrace args