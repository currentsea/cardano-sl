{-# LANGUAGE DataKinds #-}

-- | Constraints for LRC; a restricted version of `WorkMode`.

module Pos.Lrc.Mode
       ( LrcMode
       ) where

import           Universum

<<<<<<< HEAD
import           Mockable (Async, Concurrently, Delay, Mockables)
=======
import           System.Wlog (WithLogger)
>>>>>>> 66fe2e10
import           UnliftIO (MonadUnliftIO)

import           Pos.Core.Mockable (Async, Concurrently, Delay, Mockables)
import           Pos.DB.Class (MonadDB, MonadGState)
import           Pos.Lrc.Context (HasLrcContext)

-- | Set of constraints used by LRC.
type LrcMode ctx m
     = ( MonadMask m
       , MonadGState m
       , MonadDB m
       , MonadIO m
       , MonadUnliftIO m
       , Mockables m [Async, Concurrently, Delay]
       , MonadReader ctx m
       , HasLrcContext ctx
       )<|MERGE_RESOLUTION|>--- conflicted
+++ resolved
@@ -8,11 +8,6 @@
 
 import           Universum
 
-<<<<<<< HEAD
-import           Mockable (Async, Concurrently, Delay, Mockables)
-=======
-import           System.Wlog (WithLogger)
->>>>>>> 66fe2e10
 import           UnliftIO (MonadUnliftIO)
 
 import           Pos.Core.Mockable (Async, Concurrently, Delay, Mockables)
