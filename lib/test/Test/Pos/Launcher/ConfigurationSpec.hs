--- conflicted
+++ resolved
@@ -25,10 +25,6 @@
             let catchFn :: ConfigurationException -> IO (Maybe ConfigurationException)
                 catchFn e = return $ Just e
             res  <- liftIO $ catch
-<<<<<<< HEAD
-                (withConfigurationsM noTrace Nothing cfo (\_ _ -> return Nothing))
-=======
-                (withConfigurationsM (LoggerName "test") Nothing cfo id (\_ _ _ -> return Nothing))
->>>>>>> 658af4f0
+                (withConfigurationsM noTrace {-(LoggerName "test")-} Nothing cfo id (\_ _ _ -> return Nothing))
                 catchFn
             res `shouldSatisfy` isNothing
