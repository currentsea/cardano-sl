{-# LANGUAGE CPP           #-}
{-# LANGUAGE RankNTypes    #-}
{-# LANGUAGE TypeFamilies  #-}
{-# LANGUAGE TypeOperators #-}
{-# OPTIONS -fno-warn-unused-top-binds #-} -- for lenses

module Pos.WorkMode
       ( WorkMode
       , MinWorkMode

       -- * Actual modes
       , RealMode
       , RealModeContext(..)
       , EmptyMempoolExt
       ) where

import           Universum

import           Control.Lens (makeLensesWith)
import qualified Control.Monad.Reader as Mtl

import           Pos.Block.BListener (MonadBListener (..), onApplyBlocksStub,
                     onRollbackBlocksStub)
import           Pos.Block.Slog (HasSlogContext (..), HasSlogGState (..))
import           Pos.Context (HasNodeContext (..), HasPrimaryKey (..),
                     HasSscContext (..), NodeContext)
import           Pos.Core (HasConfiguration)
<<<<<<< HEAD
--import           Pos.Core.JsonLog (CanJsonLog (..))
import           Pos.Core.Mockable (Production)
=======
import           Pos.Core.JsonLog (CanJsonLog (..))
>>>>>>> 782b17fd
import           Pos.Core.Reporting (HasMisbehaviorMetrics (..))
import           Pos.Core.Slotting (HasSlottingVar (..), MonadSlotsData)
import           Pos.DB (MonadGState (..), NodeDBs)
import           Pos.DB.Block (dbGetSerBlockRealDefault,
                     dbGetSerUndoRealDefault, dbPutSerBlundsRealDefault)
import           Pos.DB.Class (MonadDB (..), MonadDBRead (..))
import           Pos.DB.DB (gsAdoptedBVDataDefault)
import           Pos.DB.Rocks (dbDeleteDefault, dbGetDefault,
                     dbIterSourceDefault, dbPutDefault, dbWriteBatchDefault)
import           Pos.Delegation.Class (DelegationVar)
import           Pos.Infra.DHT.Real.Param (KademliaParams)
import           Pos.Infra.Network.Types (HasNodeType (..), getNodeTypeDefault)
import           Pos.Infra.Reporting (MonadReporting (..), Reporter (..))
import           Pos.Infra.Shutdown (HasShutdownContext (..))
import           Pos.Infra.Slotting.Class (MonadSlots (..))
import           Pos.Infra.Slotting.Impl (currentTimeSlottingSimple,
                     getCurrentSlotBlockingSimple,
                     getCurrentSlotInaccurateSimple, getCurrentSlotSimple)
import           Pos.Infra.Util.JsonLog.Events (JsonLogConfig)
import           Pos.Ssc.Mem (SscMemTag)
import           Pos.Ssc.Types (SscState)
import           Pos.Txp (GenericTxpLocalData, HasTxpConfiguration, MempoolExt,
                     MonadTxpLocal (..), TxpHolderTag, txNormalize,
                     txProcessTransaction)
import           Pos.Util.Lens (postfixLFields)
import qualified Pos.Util.Log as Log
import           Pos.Util.Trace (noTrace)
import           Pos.Util.UserSecret (HasUserSecret (..))
import           Pos.Util.Util (HasLens (..))
import           Pos.WorkMode.Class (MinWorkMode, WorkMode)


data RealModeContext ext = RealModeContext
    { rmcNodeDBs       :: !NodeDBs
    , rmcSscState      :: !SscState
    , rmcTxpLocalData  :: !(GenericTxpLocalData ext)
    , rmcDelegationVar :: !DelegationVar
    , rmcJsonLogConfig :: !JsonLogConfig
    , rmcLoggerName    :: !Log.LoggerName
    , rmcNodeContext   :: !NodeContext
    , rmcReporter      :: !(Reporter IO)
      -- ^ How to do reporting. It's in here so that we can have
      -- 'MonadReporting (RealMode ext)' in the mean-time, until we
      -- re-architecht the reporting system so that it's not built-in to the
      -- application's monad.
    }

type EmptyMempoolExt = ()

type RealMode ext = Mtl.ReaderT (RealModeContext ext) IO

makeLensesWith postfixLFields ''RealModeContext

instance HasLens NodeDBs (RealModeContext ext) NodeDBs where
    lensOf = rmcNodeDBs_L

instance HasLens NodeContext (RealModeContext ext) NodeContext where
    lensOf = rmcNodeContext_L

instance HasLens SscMemTag (RealModeContext ext) SscState where
    lensOf = rmcSscState_L

instance HasLens TxpHolderTag (RealModeContext ext) (GenericTxpLocalData ext) where
    lensOf = rmcTxpLocalData_L

instance HasLens DelegationVar (RealModeContext ext) DelegationVar where
    lensOf = rmcDelegationVar_L

instance HasNodeType (RealModeContext ext) where
    getNodeType = getNodeTypeDefault @KademliaParams

instance {-# OVERLAPPABLE #-}
    HasLens tag NodeContext r =>
    HasLens tag (RealModeContext ext) r
  where
    lensOf = rmcNodeContext_L . lensOf @tag

instance HasSscContext (RealModeContext ext) where
    sscContext = rmcNodeContext_L . sscContext

instance HasPrimaryKey (RealModeContext ext) where
    primaryKey = rmcNodeContext_L . primaryKey

instance HasMisbehaviorMetrics (RealModeContext ext) where
    misbehaviorMetrics = rmcNodeContext_L . misbehaviorMetrics

instance HasUserSecret (RealModeContext ext) where
    userSecret = rmcNodeContext_L . userSecret

instance HasShutdownContext (RealModeContext ext) where
    shutdownContext = rmcNodeContext_L . shutdownContext

instance HasSlottingVar (RealModeContext ext) where
    slottingTimestamp = rmcNodeContext_L . slottingTimestamp
    slottingVar = rmcNodeContext_L . slottingVar

instance HasSlogContext (RealModeContext ext) where
    slogContext = rmcNodeContext_L . slogContext

instance HasSlogGState (RealModeContext ext) where
    slogGState = slogContext . scGState

instance HasNodeContext (RealModeContext ext) where
    nodeContext = rmcNodeContext_L

{-
instance HasLoggerName' (RealModeContext ext) where
    loggerName = rmcLoggerName_L
-}

{- TODO
instance HasJsonLogConfig (RealModeContext ext) where
    jsonLogConfig = rmcJsonLogConfig_L
-}

{-
instance {-# OVERLAPPING #-} HasLoggerName (RealMode ext) where
    askLoggerName = askLoggerNameDefault
    modifyLoggerName = modifyLoggerNameDefault
-}

{- TODO
instance {-# OVERLAPPING #-} CanJsonLog (RealMode ext) where
    jsonLog = jsonLogDefault
-}

instance (HasConfiguration, MonadSlotsData ctx (RealMode ext))
      => MonadSlots ctx (RealMode ext)
  where
    getCurrentSlot = getCurrentSlotSimple
    getCurrentSlotBlocking = getCurrentSlotBlockingSimple
    getCurrentSlotInaccurate = getCurrentSlotInaccurateSimple
    currentTimeSlotting = currentTimeSlottingSimple

instance HasConfiguration => MonadGState (RealMode ext) where
    gsAdoptedBVData = gsAdoptedBVDataDefault

instance HasConfiguration => MonadDBRead (RealMode ext) where
    dbGet = dbGetDefault
    dbIterSource = dbIterSourceDefault
    dbGetSerBlock = dbGetSerBlockRealDefault
    dbGetSerUndo = dbGetSerUndoRealDefault

instance HasConfiguration => MonadDB (RealMode ext) where
    dbPut = dbPutDefault
    dbWriteBatch = dbWriteBatchDefault
    dbDelete = dbDeleteDefault
    dbPutSerBlunds = dbPutSerBlundsRealDefault

instance MonadBListener (RealMode ext) where
    onApplyBlocks = onApplyBlocksStub
    onRollbackBlocks = onRollbackBlocksStub

type instance MempoolExt (RealMode ext) = ext

instance (HasConfiguration, HasTxpConfiguration) =>
         MonadTxpLocal (RealMode ()) where
    txpNormalize = txNormalize
    txpProcessTx = txProcessTransaction noTrace noTrace

instance MonadReporting (RealMode ext) where
    report rt = Mtl.ask >>= liftIO . flip runReporter rt . rmcReporter<|MERGE_RESOLUTION|>--- conflicted
+++ resolved
@@ -25,12 +25,7 @@
 import           Pos.Context (HasNodeContext (..), HasPrimaryKey (..),
                      HasSscContext (..), NodeContext)
 import           Pos.Core (HasConfiguration)
-<<<<<<< HEAD
---import           Pos.Core.JsonLog (CanJsonLog (..))
-import           Pos.Core.Mockable (Production)
-=======
-import           Pos.Core.JsonLog (CanJsonLog (..))
->>>>>>> 782b17fd
+import           Pos.Core.JsonLog.LogEvents (JsonLogConfig)
 import           Pos.Core.Reporting (HasMisbehaviorMetrics (..))
 import           Pos.Core.Slotting (HasSlottingVar (..), MonadSlotsData)
 import           Pos.DB (MonadGState (..), NodeDBs)
@@ -49,7 +44,6 @@
 import           Pos.Infra.Slotting.Impl (currentTimeSlottingSimple,
                      getCurrentSlotBlockingSimple,
                      getCurrentSlotInaccurateSimple, getCurrentSlotSimple)
-import           Pos.Infra.Util.JsonLog.Events (JsonLogConfig)
 import           Pos.Ssc.Mem (SscMemTag)
 import           Pos.Ssc.Types (SscState)
 import           Pos.Txp (GenericTxpLocalData, HasTxpConfiguration, MempoolExt,
@@ -136,27 +130,14 @@
 instance HasNodeContext (RealModeContext ext) where
     nodeContext = rmcNodeContext_L
 
-{-
-instance HasLoggerName' (RealModeContext ext) where
-    loggerName = rmcLoggerName_L
--}
-
 {- TODO
 instance HasJsonLogConfig (RealModeContext ext) where
     jsonLogConfig = rmcJsonLogConfig_L
 -}
-
 {-
-instance {-# OVERLAPPING #-} HasLoggerName (RealMode ext) where
-    askLoggerName = askLoggerNameDefault
-    modifyLoggerName = modifyLoggerNameDefault
--}
-
-{- TODO
 instance {-# OVERLAPPING #-} CanJsonLog (RealMode ext) where
     jsonLog = jsonLogDefault
 -}
-
 instance (HasConfiguration, MonadSlotsData ctx (RealMode ext))
       => MonadSlots ctx (RealMode ext)
   where
