{-# LANGUAGE CPP           #-}
{-# LANGUAGE TypeOperators #-}

{-| The 'WorkMode' constraint, which is widely used throughout the codebase.
    It is a simple alias for a bunch of other useful constraints.
-}

module Pos.WorkMode.Class
       ( WorkMode
       , MinWorkMode
       ) where

import           Universum

import           Control.Monad.Trans.Control (MonadBaseControl)
import qualified Crypto.Random as Rand
import           UnliftIO (MonadUnliftIO)

import           Pos.Block.Configuration (HasBlockConfiguration)
import           Pos.Block.Slog (HasSlogContext, HasSlogGState)
import           Pos.Block.Types (MonadLastKnownHeader)
import           Pos.Configuration (HasNodeConfiguration)
import           Pos.Context (BlockRetrievalQueue, BlockRetrievalQueueTag,
                     HasSscContext, StartTime, TxpGlobalSettings)
import           Pos.Core (HasConfiguration, HasPrimaryKey)
<<<<<<< HEAD
--import           Pos.Core.JsonLog (CanJsonLog)
import           Pos.Core.Reporting (HasMisbehaviorMetrics, MonadReporting)
import           Pos.Core.StateLock (StateLock, StateLockMetrics)
=======
import           Pos.Core.JsonLog (CanJsonLog)
import           Pos.Core.Reporting (HasMisbehaviorMetrics, MonadReporting)
import           Pos.DB.Block (MonadBListener)
>>>>>>> 7da7cd82
import           Pos.DB.Class (MonadDB, MonadGState)
import           Pos.DB.Lrc (HasLrcContext)
import           Pos.DB.Rocks (MonadRealDB)
import           Pos.DB.Txp.MemState (MempoolExt, MonadTxpLocal, MonadTxpMem)
import           Pos.DB.Update (UpdateContext)
import           Pos.Delegation.Class (MonadDelegation)
import           Pos.Delegation.Configuration (HasDlgConfiguration)
import           Pos.Infra.DHT.Real.Param (KademliaParams)
import           Pos.Infra.Network.Types (HasNodeType, NetworkConfig)
import           Pos.Infra.Recovery.Info (MonadRecoveryInfo)
import           Pos.Infra.Shutdown (HasShutdownContext)
import           Pos.Infra.Slotting.Class (MonadSlots)
import           Pos.Infra.Util.JsonLog.Events (MemPoolModifyReason)
import           Pos.Recovery.Types (MonadRecoveryHeader)
import           Pos.Security.Params (SecurityParams)
import           Pos.Ssc (HasSscConfiguration)
import           Pos.Ssc.Mem (MonadSscMem)
import           Pos.Update.Configuration (HasUpdateConfiguration)
import           Pos.Update.Params (UpdateParams)
import           Pos.Util (HasLens, HasLens')

-- | Bunch of constraints to perform work for real world distributed system.
type WorkMode ctx m
    = ( MinWorkMode m
      , MonadBaseControl IO m
      , Rand.MonadRandom m
      , MonadMask m
      , MonadSlots ctx m
      , MonadDB m
      , MonadRealDB ctx m
      , MonadGState m
      , MonadTxpLocal m
      , MonadTxpMem (MempoolExt m) ctx m
      , MonadDelegation ctx m
      , MonadSscMem ctx m
      , MonadRecoveryInfo m
      , MonadRecoveryHeader ctx m
      , MonadLastKnownHeader ctx m
      , MonadBListener m
      , MonadReporting m
      , MonadReader ctx m
      , HasLens' ctx StartTime
      , HasLens' ctx StateLock
      , HasLens' ctx (StateLockMetrics MemPoolModifyReason)
      , HasLens' ctx UpdateContext
      , HasLens' ctx UpdateParams
      , HasLens' ctx SecurityParams
      , HasLens' ctx TxpGlobalSettings
      , HasLens' ctx (NetworkConfig KademliaParams)
      , HasLens BlockRetrievalQueueTag ctx BlockRetrievalQueue
      , HasLrcContext ctx
      , HasSscContext ctx
      , HasMisbehaviorMetrics ctx
      , HasPrimaryKey ctx
      , HasShutdownContext ctx
      , HasSlogContext ctx
      , HasSlogGState ctx
      , HasNodeType ctx
      , HasSscConfiguration
      , HasDlgConfiguration
      )

-- | More relaxed version of 'WorkMode'.
type MinWorkMode m
<<<<<<< HEAD
    = ( -- TODO CanJsonLog m
        MonadIO m
=======
    = ( WithLogger m
      , CanJsonLog m
      , MonadIO m
>>>>>>> 7da7cd82
      , MonadUnliftIO m
      , HasConfiguration
      , HasUpdateConfiguration
      , HasNodeConfiguration
      , HasBlockConfiguration
      )<|MERGE_RESOLUTION|>--- conflicted
+++ resolved
@@ -23,15 +23,10 @@
 import           Pos.Context (BlockRetrievalQueue, BlockRetrievalQueueTag,
                      HasSscContext, StartTime, TxpGlobalSettings)
 import           Pos.Core (HasConfiguration, HasPrimaryKey)
-<<<<<<< HEAD
 --import           Pos.Core.JsonLog (CanJsonLog)
 import           Pos.Core.Reporting (HasMisbehaviorMetrics, MonadReporting)
 import           Pos.Core.StateLock (StateLock, StateLockMetrics)
-=======
-import           Pos.Core.JsonLog (CanJsonLog)
-import           Pos.Core.Reporting (HasMisbehaviorMetrics, MonadReporting)
 import           Pos.DB.Block (MonadBListener)
->>>>>>> 7da7cd82
 import           Pos.DB.Class (MonadDB, MonadGState)
 import           Pos.DB.Lrc (HasLrcContext)
 import           Pos.DB.Rocks (MonadRealDB)
@@ -96,14 +91,8 @@
 
 -- | More relaxed version of 'WorkMode'.
 type MinWorkMode m
-<<<<<<< HEAD
     = ( -- TODO CanJsonLog m
         MonadIO m
-=======
-    = ( WithLogger m
-      , CanJsonLog m
-      , MonadIO m
->>>>>>> 7da7cd82
       , MonadUnliftIO m
       , HasConfiguration
       , HasUpdateConfiguration
