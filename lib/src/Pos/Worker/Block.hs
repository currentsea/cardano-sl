{-# LANGUAGE CPP        #-}
{-# LANGUAGE RankNTypes #-}

-- | Block processing related workers.

module Pos.Worker.Block
       ( blkWorkers
       ) where


import           Universum

import           Control.Lens (ix)
import qualified Data.List.NonEmpty as NE
import           Data.Time.Units (Microsecond, Second, fromMicroseconds)
import           Formatting (Format, bprint, build, fixed, int, now, sformat,
                     shown, (%))
import           Serokell.Util (enumerate, listJson, pairF)
import qualified System.Metrics.Label as Label
import           System.Random (randomRIO)

import           Pos.Chain.Block (HasBlockConfiguration, criticalCQ,
                     criticalCQBootstrap, fixedTimeCQSec, networkDiameter,
                     nonCriticalCQ, nonCriticalCQBootstrap,
                     scCQFixedMonitorState, scCQOverallMonitorState,
                     scCQkMonitorState, scCrucialValuesLabel,
                     scDifficultyMonitorState, scEpochMonitorState,
                     scGlobalSlotMonitorState, scLocalSlotMonitorState)
import           Pos.Chain.Delegation (ProxySKBlockInfo)
import           Pos.Chain.Txp (TxpConfiguration)
import           Pos.Core (ChainDifficulty, FlatSlotId, HasProtocolConstants,
                     SlotId (..), Timestamp (Timestamp), addressHash,
                     blkSecurityParam, difficultyL, epochOrSlotToSlot,
                     epochSlots, flattenSlotId, getEpochOrSlot,
                     getOurPublicKey, getSlotIndex, slotIdF, unflattenSlotId)
import           Pos.Core.Block (gbHeader)
import           Pos.Core.Chrono (OldestFirst (..))
import           Pos.Core.Conc (delay)
--import           Pos.Core.JsonLog (CanJsonLog (..))
import           Pos.Core.Reporting (HasMisbehaviorMetrics, MetricMonitor (..),
                     MetricMonitorState, noReportMonitor, recordValue)
import           Pos.Core.Update (BlockVersionData (..))
import           Pos.Crypto (ProtocolMagic, ProxySecretKey (pskDelegatePk))
import           Pos.DB (gsIsBootstrapEra)
import           Pos.DB.Block (calcChainQualityFixedTime, calcChainQualityM,
                     calcOverallChainQuality, createGenesisBlockAndApply,
                     createMainBlockAndApply, slogGetLastSlots)
import qualified Pos.DB.BlockIndex as DB
import           Pos.DB.Delegation (getDlgTransPsk, getPskByIssuer)
import qualified Pos.DB.Lrc as LrcDB (getLeadersForEpoch)
import           Pos.DB.Update (getAdoptedBVData)
import           Pos.Infra.Diffusion.Types (Diffusion)
import qualified Pos.Infra.Diffusion.Types as Diffusion
                     (Diffusion (announceBlockHeader))
import           Pos.Infra.Recovery.Info (getSyncStatus, getSyncStatusK,
                     needTriggerRecovery, recoveryCommGuard)
import           Pos.Infra.Reporting (reportOrLogE)
import           Pos.Infra.Slotting (ActionTerminationPolicy (..),
                     OnNewSlotParams (..), currentTimeSlotting,
                     defaultOnNewSlotParams, getSlotStartEmpatically,
                     onNewSlot)
--import           Pos.Infra.Util.JsonLog.Events (jlCreatedBlock)
import           Pos.Infra.Util.TimeLimit (logWarningSWaitLinear)
import           Pos.Network.Block.Logic (triggerRecovery)
import           Pos.Network.Block.Retrieval (retrievalWorker)
import           Pos.Network.Block.WorkMode (BlockWorkMode)

import           Pos.Util.Trace.Named (TraceNamed, logDebug, logDebugS,
                     logError, logInfo, logInfoS, logWarning, logWarningS)

----------------------------------------------------------------------------
-- All workers
----------------------------------------------------------------------------

-- | All workers specific to block processing.
blkWorkers
    :: ( BlockWorkMode ctx m
       , HasMisbehaviorMetrics ctx
       )
<<<<<<< HEAD
    => TraceNamed m
    -> ProtocolMagic -> [Diffusion m -> m ()]
blkWorkers logTrace pm =
    [ blkCreatorWorker logTrace pm
    , informerWorker logTrace
    , retrievalWorker logTrace pm
    , recoveryTriggerWorker logTrace pm
=======
    => ProtocolMagic
    -> TxpConfiguration
    -> [Diffusion m -> m ()]
blkWorkers pm txpConfig =
    [ blkCreatorWorker pm txpConfig
    , informerWorker
    , retrievalWorker pm txpConfig
    , recoveryTriggerWorker pm
>>>>>>> 658af4f0
    ]

informerWorker
    :: ( BlockWorkMode ctx m
       )
    => TraceNamed m
    -> Diffusion m -> m ()
informerWorker logTrace =
    \_ -> onNewSlot logTrace defaultOnNewSlotParams $ \slotId ->
        recoveryCommGuard logTrace "onNewSlot worker, informerWorker" $ do
            tipHeader <- DB.getTipHeader
            -- Printe tip header
            logDebug logTrace $ sformat ("Our tip header: "%build) tipHeader
            -- Print the difference between tip slot and current slot.
            logHowManySlotsBehind slotId tipHeader
            -- Compute and report metrics
            metricWorker logTrace slotId
  where
    logHowManySlotsBehind slotId tipHeader =
        let tipSlot = epochOrSlotToSlot (getEpochOrSlot tipHeader)
            slotDiff = flattenSlotId slotId - flattenSlotId tipSlot
        in logInfo logTrace $ sformat ("Difference between current slot and tip slot is: "
                              %int) slotDiff


----------------------------------------------------------------------------
-- Block creation worker
----------------------------------------------------------------------------

blkCreatorWorker
    :: ( BlockWorkMode ctx m
       , HasMisbehaviorMetrics ctx
       )
<<<<<<< HEAD
    => TraceNamed m
    -> ProtocolMagic -> Diffusion m -> m ()
blkCreatorWorker logTrace pm =
    \diffusion -> onNewSlot logTrace onsp $ \slotId ->
        recoveryCommGuard logTrace "onNewSlot worker, blkCreatorWorker" $
        blockCreator logTrace pm slotId diffusion `catchAny` onBlockCreatorException
=======
    => ProtocolMagic
    -> TxpConfiguration
    -> Diffusion m -> m ()
blkCreatorWorker pm txpConfig =
    \diffusion -> onNewSlot onsp $ \slotId ->
        recoveryCommGuard "onNewSlot worker, blkCreatorWorker" $
        blockCreator pm txpConfig slotId diffusion `catchAny` onBlockCreatorException
>>>>>>> 658af4f0
  where
    onBlockCreatorException = reportOrLogE logTrace "blockCreator failed: "
    onsp :: OnNewSlotParams
    onsp =
        defaultOnNewSlotParams
        {onspTerminationPolicy = NewSlotTerminationPolicy "block creator"}

blockCreator
    :: ( BlockWorkMode ctx m
       , HasMisbehaviorMetrics ctx
       )
<<<<<<< HEAD
    => TraceNamed m
    -> ProtocolMagic -> SlotId -> Diffusion m -> m ()
blockCreator logTrace pm (slotId@SlotId {..}) diffusion = do

    -- First of all we create genesis block if necessary.
    mGenBlock <- createGenesisBlockAndApply logTrace pm siEpoch
=======
    => ProtocolMagic
    -> TxpConfiguration
    -> SlotId
    -> Diffusion m -> m ()
blockCreator pm txpConfig (slotId@SlotId {..}) diffusion = do

    -- First of all we create genesis block if necessary.
    mGenBlock <- createGenesisBlockAndApply pm txpConfig siEpoch
>>>>>>> 658af4f0
    whenJust mGenBlock $ \createdBlk -> do
        logInfo logTrace $ sformat ("Created genesis block:\n" %build) createdBlk
        -- TODO jsonLog $ jlCreatedBlock (Left createdBlk)

    -- Then we get leaders for current epoch.
    leadersMaybe <- LrcDB.getLeadersForEpoch siEpoch
    case leadersMaybe of
        -- If we don't know leaders, we can't do anything.
        Nothing -> logWarning logTrace "Leaders are not known for new slot"
        -- If we know leaders, we check whether we are leader and
        -- create a new block if we are. We also create block if we
        -- have suitable PSK.
        Just leaders ->
            maybe onNoLeader
                  (onKnownLeader leaders)
                  (leaders ^? ix (fromIntegral $ getSlotIndex siSlot))
  where
    onNoLeader =
        logError logTrace "Couldn't find a leader for current slot among known ones"
    logOnEpochFS = if siSlot == minBound then logInfoS else logDebugS
    logOnEpochF = if siSlot == minBound then logInfo else logDebug
    onKnownLeader leaders leader = do
        ourPk <- getOurPublicKey
        let ourPkHash = addressHash ourPk
        logOnEpochFS logTrace $ sformat ("Our pk: "%build%", our pkHash: "%build) ourPk ourPkHash
        logOnEpochF logTrace $ sformat ("Current slot leader: "%build) leader


        let -- position, how many to drop, list. This is to show some
            -- of leaders before and after current slot, but not all
            -- of them.
            dropAround :: Int -> Int -> [a] -> [a]
            dropAround p s = take (2*s + 1) . drop (max 0 (p - s))
            strLeaders = map (bprint pairF) (enumerate @Int (toList leaders))
        logDebug logTrace $ sformat ("Trimmed leaders: "%listJson)
                 $ dropAround (fromEnum siSlot) 10 strLeaders

        ourHeavyPsk <- getPskByIssuer (Left ourPk)
        let heavyWeAreIssuer = isJust ourHeavyPsk
        dlgTransM <- getDlgTransPsk leader
        let finalHeavyPsk = snd <$> dlgTransM
        logDebug logTrace $ "End delegation psk for this slot: " <> maybe "none" pretty finalHeavyPsk
        let heavyWeAreDelegate = maybe False ((== ourPk) . pskDelegatePk) finalHeavyPsk

        let weAreLeader = leader == ourPkHash
        if | weAreLeader && heavyWeAreIssuer ->
                 logInfoS logTrace $ sformat
                 ("Not creating the block (though we're leader) because it's "%
                  "delegated by heavy psk: "%build)
                 ourHeavyPsk
           | weAreLeader ->
<<<<<<< HEAD
                 onNewSlotWhenLeader logTrace pm slotId Nothing diffusion
           | heavyWeAreDelegate ->
                 let pske = swap <$> dlgTransM
                 in onNewSlotWhenLeader logTrace pm slotId pske diffusion
=======
                 onNewSlotWhenLeader pm txpConfig slotId Nothing diffusion
           | heavyWeAreDelegate ->
                 let pske = swap <$> dlgTransM
                 in onNewSlotWhenLeader pm txpConfig slotId pske diffusion
>>>>>>> 658af4f0
           | otherwise -> pass

onNewSlotWhenLeader
    :: ( BlockWorkMode ctx m
       )
<<<<<<< HEAD
    => TraceNamed m
    -> ProtocolMagic
=======
    => ProtocolMagic
    -> TxpConfiguration
>>>>>>> 658af4f0
    -> SlotId
    -> ProxySKBlockInfo
    -> Diffusion m
    -> m ()
<<<<<<< HEAD
onNewSlotWhenLeader logTrace pm slotId pske diffusion = do
=======
onNewSlotWhenLeader pm txpConfig slotId pske diffusion = do
>>>>>>> 658af4f0
    let logReason =
            sformat ("I have a right to create a block for the slot "%slotIdF%" ")
                    slotId
        logLeader = "because i'm a leader"
        logCert (psk,_) =
            sformat ("using heavyweight proxy signature key "%build%", will do it soon") psk
    logInfoS logTrace $ logReason <> maybe logLeader logCert pske
    nextSlotStart <- getSlotStartEmpatically (succ slotId)
    currentTime <- currentTimeSlotting
    let timeToCreate =
            max currentTime (nextSlotStart - Timestamp networkDiameter)
        Timestamp timeToWait = timeToCreate - currentTime
    logInfoS logTrace $
        sformat ("Waiting for "%shown%" before creating block") timeToWait
    delay timeToWait
    logWarningSWaitLinear logTrace 8 "onNewSlotWhenLeader" onNewSlotWhenLeaderDo
  where
    onNewSlotWhenLeaderDo = do
<<<<<<< HEAD
        logInfoS logTrace "It's time to create a block for current slot"
        createdBlock <- createMainBlockAndApply logTrace pm slotId pske
=======
        logInfoS "It's time to create a block for current slot"
        createdBlock <- createMainBlockAndApply pm txpConfig slotId pske
>>>>>>> 658af4f0
        either whenNotCreated whenCreated createdBlock
        logInfoS logTrace "onNewSlotWhenLeader: done"
    whenCreated createdBlk = do
            logInfoS logTrace $
                sformat ("Created a new block:\n" %build) createdBlk
            -- TODO jsonLog $ jlCreatedBlock (Right createdBlk)
            void $ Diffusion.announceBlockHeader diffusion $ createdBlk ^. gbHeader
    whenNotCreated = logWarningS logTrace . (mappend "I couldn't create a new block: ")

----------------------------------------------------------------------------
-- Recovery trigger worker
----------------------------------------------------------------------------

recoveryTriggerWorker
    :: forall ctx m.
       ( BlockWorkMode ctx m
       )
    => TraceNamed m
    -> ProtocolMagic -> Diffusion m -> m ()
recoveryTriggerWorker logTrace pm diffusion = do
    -- Initial heuristic delay is needed (the system takes some time
    -- to initialize).
    -- TBD why 3 seconds? Why delay at all? Come on, we can do better.
    delay (3 :: Second)

    repeatOnInterval $ do
        doTrigger <- needTriggerRecovery <$> getSyncStatusK
        when doTrigger $ do
            logInfo logTrace "Triggering recovery because we need it"
            triggerRecovery logTrace pm diffusion

        -- Sometimes we want to trigger recovery just in case. Maybe
        -- we're just 5 slots late, but nobody wants to send us
        -- blocks. It may happen sometimes, because nobody actually
        -- guarantees that node will get updates on time. So we
        -- sometimes ask for tips even if we're in relatively safe
        -- situation.
        (d :: Double) <- liftIO $ randomRIO (0,1)
        -- P = 0.004 ~ every 250th time (250 seconds ~ every 4.2 minutes)
        let triggerSafety = not doTrigger && d < 0.004
        when triggerSafety $ do
            logInfo logTrace "Checking if we need recovery as a safety measure"
            whenM (needTriggerRecovery <$> getSyncStatus 5) $ do
                logInfo logTrace "Triggering recovery as a safety measure"
                triggerRecovery logTrace pm diffusion

        -- We don't want to ask for tips too frequently.
        -- E.g. there may be a tip processing mistake so that we
        -- never go into recovery even though we recieve
        -- headers. Or it may happen that we will receive only
        -- useless broken tips for some reason (attack?). This
        -- will minimize risks and network load.
        when (doTrigger || triggerSafety) $ delay (20 :: Second)
  where
    repeatOnInterval action = void $ do
        delay (1 :: Second)
        -- REPORT:ERROR 'reportOrLogE' in recovery trigger worker
        void $ action `catchAny` \e -> do
            reportOrLogE logTrace "recoveryTriggerWorker" e
            delay (15 :: Second)
        repeatOnInterval action

----------------------------------------------------------------------------
-- Metric worker
----------------------------------------------------------------------------

-- This worker computes various metrics and records them using 'MetricMonitor'.
--
-- Chain quality checker should be called only when we are
-- synchronized with the network.  The goal of this checker is not to
-- detect violation of chain quality assumption, but to produce
-- warnings when this assumption is close to being violated.
--
-- Apart from chain quality check we also record some generally useful values.
metricWorker
    :: BlockWorkMode ctx m
    => TraceNamed m
    -> SlotId -> m ()
metricWorker logTrace curSlot = do
    OldestFirst lastSlots <- slogGetLastSlots
    reportTotalBlocks logTrace
    reportSlottingData logTrace curSlot
    reportCrucialValues
    -- If total number of blocks is less than `blkSecurityParam' we do
    -- nothing with regards to chain quality for two reasons:
    -- 1. Usually after we deploy cluster we monitor it manually for a while.
    -- 2. Sometimes we deploy after start time, so chain quality may indeed by
    --    poor right after launch.
    case nonEmpty lastSlots of
        Nothing -> pass
        Just slotsNE
            | length slotsNE < fromIntegral blkSecurityParam -> pass
            | otherwise -> chainQualityChecker logTrace curSlot (NE.head slotsNE)

----------------------------------------------------------------------------
-- -- General metrics
----------------------------------------------------------------------------

reportTotalBlocks ::
       forall ctx m. BlockWorkMode ctx m
    => TraceNamed m
    -> m ()
reportTotalBlocks logTrace = do
    difficulty <- view difficultyL <$> DB.getTipHeader
    monitor <- difficultyMonitor <$> view scDifficultyMonitorState
    recordValue logTrace monitor difficulty

-- We don't need debug messages, we can see it from other messages.
difficultyMonitor ::
       MetricMonitorState ChainDifficulty -> MetricMonitor ChainDifficulty
difficultyMonitor = noReportMonitor fromIntegral Nothing

reportSlottingData
    :: BlockWorkMode ctx m
    => TraceNamed m
    -> SlotId -> m ()
reportSlottingData logTrace slotId = do
    -- epoch
    let epoch = siEpoch slotId
    epochMonitor <-
        noReportMonitor fromIntegral Nothing <$> view scEpochMonitorState
    recordValue logTrace epochMonitor epoch
    -- local slot
    let localSlot = siSlot slotId
    localSlotMonitor <-
        noReportMonitor (fromIntegral . getSlotIndex) Nothing <$>
        view scLocalSlotMonitorState
    recordValue logTrace localSlotMonitor localSlot
    -- global slot
    let globalSlot = flattenSlotId slotId
    globalSlotMonitor <-
        noReportMonitor fromIntegral Nothing <$>
        view scGlobalSlotMonitorState
    recordValue logTrace globalSlotMonitor globalSlot

reportCrucialValues :: BlockWorkMode ctx m => m ()
reportCrucialValues = do
    label <- view scCrucialValuesLabel
    BlockVersionData {..} <- getAdoptedBVData
    let slotDur = bvdSlotDuration
    let epochDur = fromIntegral epochSlots * slotDur
    let crucialValuesText =
            sformat crucialValuesFmt slotDur epochDur blkSecurityParam
    liftIO $ Label.set label crucialValuesText
  where
    crucialValuesFmt =
        "slot duration: " %build % ", epoch duration: " %build % ", k: " %int

----------------------------------------------------------------------------
-- -- Chain quality
----------------------------------------------------------------------------

chainQualityChecker ::
       ( BlockWorkMode ctx m
       )
    => TraceNamed m
    -> SlotId
    -> FlatSlotId
    -> m ()
chainQualityChecker logTrace curSlot kThSlot = do
    logDebug logTrace $ sformat ("Block with depth 'k' ("%int%
                        ") was created during slot "%slotIdF)
        blkSecurityParam (unflattenSlotId kThSlot)
    let curFlatSlot = flattenSlotId curSlot
    isBootstrapEra <- gsIsBootstrapEra (siEpoch curSlot)
    monitorStateK <- view scCQkMonitorState
    let monitorK = cqkMetricMonitor monitorStateK isBootstrapEra
    monitorOverall <- cqOverallMetricMonitor <$> view scCQOverallMonitorState
    monitorFixed <- cqFixedMetricMonitor <$> view scCQFixedMonitorState
    whenJustM (calcChainQualityM logTrace curFlatSlot) (recordValue logTrace monitorK)
    whenJustM calcOverallChainQuality $ recordValue logTrace monitorOverall
    whenJustM calcChainQualityFixedTime $ recordValue logTrace monitorFixed

-- Monitor for chain quality for last k blocks.
cqkMetricMonitor ::
       ( HasBlockConfiguration, HasProtocolConstants )
    => MetricMonitorState Double
    -> Bool
    -> MetricMonitor Double
cqkMetricMonitor st isBootstrapEra =
    MetricMonitor
    { mmState = st
    , mmReportMisbehaviour = classifier
    , mmMisbehFormat =
          "Poor chain quality for the last 'k' ("%kFormat%") blocks, "%
          "less than "%now (bprint cqF criticalThreshold)%": "%cqF
    , mmDebugFormat =
          Just $ "Chain quality for the last 'k' ("%kFormat% ") blocks is "%cqF
    , mmConvertValue = convertCQ
    }
  where
    classifier :: Microsecond -> Maybe Double -> Double -> Maybe Bool
    classifier timePassed prevVal newVal
        -- report at most once per 400 sec, unless decreased
        | not decreased && timePassed < fromMicroseconds 400000000 = Nothing
        | newVal < criticalThreshold = Just True
        | newVal < nonCriticalThreshold = Just False
        | otherwise = Nothing
      where
        decreased = maybe False (newVal <) prevVal
    criticalThreshold
        | isBootstrapEra = criticalCQBootstrap
        | otherwise = criticalCQ
    nonCriticalThreshold
        | isBootstrapEra = nonCriticalCQBootstrap
        | otherwise = nonCriticalCQ
    -- Can be used to insert the value of 'blkSecurityParam' into a 'Format'.
    kFormat :: Format r r
    kFormat = now (bprint int blkSecurityParam)

cqOverallMetricMonitor :: MetricMonitorState Double -> MetricMonitor Double
cqOverallMetricMonitor = noReportMonitor convertCQ (Just debugFormat)
  where
    debugFormat = "Overall chain quality is " %cqF

cqFixedMetricMonitor ::
       HasBlockConfiguration
    => MetricMonitorState Double
    -> MetricMonitor Double
cqFixedMetricMonitor = noReportMonitor convertCQ (Just debugFormat)
  where
    debugFormat =
        "Chain quality for last "%now (bprint build fixedTimeCQSec)%
        " is "%cqF

-- Private chain quality formatter.
cqF :: Format r (Double -> r)
cqF = fixed 3

-- Private converter to integer.
convertCQ :: Double -> Int64
convertCQ = round . (* 100)<|MERGE_RESOLUTION|>--- conflicted
+++ resolved
@@ -77,24 +77,15 @@
     :: ( BlockWorkMode ctx m
        , HasMisbehaviorMetrics ctx
        )
-<<<<<<< HEAD
-    => TraceNamed m
-    -> ProtocolMagic -> [Diffusion m -> m ()]
-blkWorkers logTrace pm =
-    [ blkCreatorWorker logTrace pm
-    , informerWorker logTrace
-    , retrievalWorker logTrace pm
-    , recoveryTriggerWorker logTrace pm
-=======
-    => ProtocolMagic
+    => TraceNamed m
+    -> ProtocolMagic
     -> TxpConfiguration
     -> [Diffusion m -> m ()]
-blkWorkers pm txpConfig =
-    [ blkCreatorWorker pm txpConfig
-    , informerWorker
-    , retrievalWorker pm txpConfig
-    , recoveryTriggerWorker pm
->>>>>>> 658af4f0
+blkWorkers logTrace pm txpConfig =
+    [ blkCreatorWorker logTrace pm txpConfig
+    , informerWorker logTrace
+    , retrievalWorker logTrace pm txpConfig
+    , recoveryTriggerWorker logTrace pm
     ]
 
 informerWorker
@@ -128,22 +119,14 @@
     :: ( BlockWorkMode ctx m
        , HasMisbehaviorMetrics ctx
        )
-<<<<<<< HEAD
-    => TraceNamed m
-    -> ProtocolMagic -> Diffusion m -> m ()
-blkCreatorWorker logTrace pm =
+    => TraceNamed m
+    -> ProtocolMagic
+    -> TxpConfiguration
+    -> Diffusion m -> m ()
+blkCreatorWorker logTrace pm txpConfig =
     \diffusion -> onNewSlot logTrace onsp $ \slotId ->
         recoveryCommGuard logTrace "onNewSlot worker, blkCreatorWorker" $
-        blockCreator logTrace pm slotId diffusion `catchAny` onBlockCreatorException
-=======
-    => ProtocolMagic
-    -> TxpConfiguration
-    -> Diffusion m -> m ()
-blkCreatorWorker pm txpConfig =
-    \diffusion -> onNewSlot onsp $ \slotId ->
-        recoveryCommGuard "onNewSlot worker, blkCreatorWorker" $
-        blockCreator pm txpConfig slotId diffusion `catchAny` onBlockCreatorException
->>>>>>> 658af4f0
+        blockCreator logTrace pm txpConfig slotId diffusion `catchAny` onBlockCreatorException
   where
     onBlockCreatorException = reportOrLogE logTrace "blockCreator failed: "
     onsp :: OnNewSlotParams
@@ -155,23 +138,15 @@
     :: ( BlockWorkMode ctx m
        , HasMisbehaviorMetrics ctx
        )
-<<<<<<< HEAD
-    => TraceNamed m
-    -> ProtocolMagic -> SlotId -> Diffusion m -> m ()
-blockCreator logTrace pm (slotId@SlotId {..}) diffusion = do
-
-    -- First of all we create genesis block if necessary.
-    mGenBlock <- createGenesisBlockAndApply logTrace pm siEpoch
-=======
-    => ProtocolMagic
+    => TraceNamed m
+    -> ProtocolMagic
     -> TxpConfiguration
     -> SlotId
     -> Diffusion m -> m ()
-blockCreator pm txpConfig (slotId@SlotId {..}) diffusion = do
+blockCreator logTrace pm txpConfig (slotId@SlotId {..}) diffusion = do
 
     -- First of all we create genesis block if necessary.
-    mGenBlock <- createGenesisBlockAndApply pm txpConfig siEpoch
->>>>>>> 658af4f0
+    mGenBlock <- createGenesisBlockAndApply logTrace pm txpConfig siEpoch
     whenJust mGenBlock $ \createdBlk -> do
         logInfo logTrace $ sformat ("Created genesis block:\n" %build) createdBlk
         -- TODO jsonLog $ jlCreatedBlock (Left createdBlk)
@@ -223,38 +198,23 @@
                   "delegated by heavy psk: "%build)
                  ourHeavyPsk
            | weAreLeader ->
-<<<<<<< HEAD
-                 onNewSlotWhenLeader logTrace pm slotId Nothing diffusion
+                 onNewSlotWhenLeader logTrace pm txpConfig slotId Nothing diffusion
            | heavyWeAreDelegate ->
                  let pske = swap <$> dlgTransM
-                 in onNewSlotWhenLeader logTrace pm slotId pske diffusion
-=======
-                 onNewSlotWhenLeader pm txpConfig slotId Nothing diffusion
-           | heavyWeAreDelegate ->
-                 let pske = swap <$> dlgTransM
-                 in onNewSlotWhenLeader pm txpConfig slotId pske diffusion
->>>>>>> 658af4f0
+                 in onNewSlotWhenLeader logTrace pm txpConfig slotId pske diffusion
            | otherwise -> pass
 
 onNewSlotWhenLeader
     :: ( BlockWorkMode ctx m
        )
-<<<<<<< HEAD
     => TraceNamed m
     -> ProtocolMagic
-=======
-    => ProtocolMagic
     -> TxpConfiguration
->>>>>>> 658af4f0
     -> SlotId
     -> ProxySKBlockInfo
     -> Diffusion m
     -> m ()
-<<<<<<< HEAD
-onNewSlotWhenLeader logTrace pm slotId pske diffusion = do
-=======
-onNewSlotWhenLeader pm txpConfig slotId pske diffusion = do
->>>>>>> 658af4f0
+onNewSlotWhenLeader logTrace pm txpConfig slotId pske diffusion = do
     let logReason =
             sformat ("I have a right to create a block for the slot "%slotIdF%" ")
                     slotId
@@ -273,13 +233,8 @@
     logWarningSWaitLinear logTrace 8 "onNewSlotWhenLeader" onNewSlotWhenLeaderDo
   where
     onNewSlotWhenLeaderDo = do
-<<<<<<< HEAD
         logInfoS logTrace "It's time to create a block for current slot"
-        createdBlock <- createMainBlockAndApply logTrace pm slotId pske
-=======
-        logInfoS "It's time to create a block for current slot"
-        createdBlock <- createMainBlockAndApply pm txpConfig slotId pske
->>>>>>> 658af4f0
+        createdBlock <- createMainBlockAndApply logTrace pm txpConfig slotId pske
         either whenNotCreated whenCreated createdBlock
         logInfoS logTrace "onNewSlotWhenLeader: done"
     whenCreated createdBlk = do
