{-# LANGUAGE RankNTypes   #-}
{-# LANGUAGE TypeFamilies #-}

module Pos.Diffusion.Full.Txp
       ( sendTx
       , txListeners
       , txOutSpecs
       ) where

import           Data.Tagged (Tagged)
import qualified Network.Broadcast.OutboundQueue as OQ
import           Universum

import           Pos.Binary.Communication ()
import           Pos.Communication.Limits (mlTxMsgContents)
import           Pos.Communication.Message ()
import           Pos.Core.Txp (TxAux (..), TxId, TxMsgContents (..))
import           Pos.Crypto (hash)
import           Pos.Infra.Communication.Protocol (EnqueueMsg, MkListeners,
                     MsgType (..), NodeId, Origin (..), OutSpecs)
import           Pos.Infra.Communication.Relay (InvReqDataParams (..),
                     MempoolParams (..), Relay (..), invReqDataFlowTK,
                     invReqMsgType, relayListeners, relayPropagateOut, resOk)
import           Pos.Infra.Network.Types (Bucket)
import           Pos.Logic.Types (Logic (..))
import qualified Pos.Logic.Types as KV (KeyVal (..))
<<<<<<< HEAD
import           Pos.Txp.Network.Types (TxMsgContents (..))
import           Pos.Util.Trace.Named (TraceNamed)
=======
import           Pos.Util.Trace (Severity, Trace)
>>>>>>> e7c309bd

-- | Send Tx to given addresses.
-- Returns 'True' if any peer accepted and applied this transaction.
sendTx :: TraceNamed IO -> EnqueueMsg -> TxAux -> IO Bool
sendTx logTrace enqueue txAux = do
    anySucceeded <$> invReqDataFlowTK
        logTrace
        "tx"
        enqueue
        (MsgTransaction OriginSender)
        (hash $ taTx txAux)
        (TxMsgContents txAux)
  where
    anySucceeded outcome =
        not $ null
        [ ()
        | Right (Just peerResponse) <- toList outcome
        , resOk peerResponse
        ]

txListeners
    :: TraceNamed IO
    -> Logic IO
    -> OQ.OutboundQ pack NodeId Bucket
    -> EnqueueMsg
    -> MkListeners
txListeners logTrace logic oq enqueue = relayListeners logTrace oq enqueue (txRelays logic)

-- | 'OutSpecs' for the tx relays, to keep up with the 'InSpecs'/'OutSpecs'
-- motif required for communication.
-- The 'Logic m' isn't *really* needed, it's just an artefact of the design.
txOutSpecs :: Logic IO -> OutSpecs
txOutSpecs logic = relayPropagateOut (txRelays logic)

txInvReqDataParams
    :: Logic IO
    -> InvReqDataParams (Tagged TxMsgContents TxId) TxMsgContents
txInvReqDataParams logic =
    InvReqDataParams
       { invReqMsgType = MsgTransaction
       , contentsToKey = KV.toKey (postTx logic)
       , handleInv = \_ -> KV.handleInv (postTx logic)
       , handleReq = \_ -> KV.handleReq (postTx logic)
       , handleData = \_ -> KV.handleData (postTx logic)
       , irdpMkLimit = mlTxMsgContents <$> getAdoptedBVData logic
       }

txRelays :: Logic IO -> [Relay]
txRelays logic = pure $
    -- Previous implementation had KeyMempool, but mempool messages are never
    -- used so we drop it.
    InvReqData NoMempool (txInvReqDataParams logic)<|MERGE_RESOLUTION|>--- conflicted
+++ resolved
@@ -24,12 +24,7 @@
 import           Pos.Infra.Network.Types (Bucket)
 import           Pos.Logic.Types (Logic (..))
 import qualified Pos.Logic.Types as KV (KeyVal (..))
-<<<<<<< HEAD
-import           Pos.Txp.Network.Types (TxMsgContents (..))
 import           Pos.Util.Trace.Named (TraceNamed)
-=======
-import           Pos.Util.Trace (Severity, Trace)
->>>>>>> e7c309bd
 
 -- | Send Tx to given addresses.
 -- Returns 'True' if any peer accepted and applied this transaction.
