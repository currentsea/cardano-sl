{-# LANGUAGE DataKinds  #-}
{-# LANGUAGE RankNTypes #-}

-- | Server listeners for delegation logic.

module Pos.Listener.Delegation
       ( handlePsk
       , DlgListenerConstraint
       ) where

import           Universum

import           Formatting (build, sformat, shown, (%))
import           UnliftIO (MonadUnliftIO)

<<<<<<< HEAD
import           Pos.Core (ProxySKHeavy)
import           Pos.Core.StateLock (StateLock)
=======
import           Pos.Chain.Delegation (HasDlgConfiguration, MonadDelegation)
import           Pos.Core.Delegation (ProxySKHeavy)
>>>>>>> 658af4f0
import           Pos.Crypto (ProtocolMagic)
import           Pos.DB.Class (MonadBlockDBRead, MonadGState)
import           Pos.DB.Delegation (PskHeavyVerdict (..), processProxySKHeavy)
import           Pos.DB.Lrc (HasLrcContext)
import           Pos.Infra.Communication.Protocol (Message)
import           Pos.Infra.Communication.Relay (DataMsg)
import           Pos.Util (HasLens')
import           Pos.Util.Trace.Named (TraceNamed, logDebug, logWarning)

-- Message constraints we need to be defined.
type DlgMessageConstraint
     = ( Message (DataMsg ProxySKHeavy)
       )

-- | This is a subset of 'WorkMode'.
type DlgListenerConstraint ctx m
     = ( MonadIO m
       , MonadUnliftIO m
       , MonadDelegation ctx m
       , MonadMask m
       , MonadGState m
       , MonadBlockDBRead m
       , HasLens' ctx StateLock
       , HasLrcContext ctx
       , DlgMessageConstraint
       , HasDlgConfiguration
       )

handlePsk
    :: (DlgListenerConstraint ctx m)
    => TraceNamed m
    -> ProtocolMagic
    -> ProxySKHeavy
    -> m Bool
handlePsk logTrace pm pSk = do
    logDebug logTrace $ sformat ("Got request to handle heavyweight psk: "%build) pSk
    verdict <- processProxySKHeavy pm pSk
    logDebug logTrace $ sformat ("The verdict for cert "%build%" is: "%shown) pSk verdict
    case verdict of
        PHTipMismatch -> do
            -- We're probably updating state over epoch, so
            -- leaders can be calculated incorrectly. This is
            -- really weird and must not happen. We'll just retry.
            logWarning logTrace "Tip mismatch happened in delegation db!"
            handlePsk logTrace pm pSk
        PHAdded -> pure True
        PHRemoved -> pure True
        _ -> pure False<|MERGE_RESOLUTION|>--- conflicted
+++ resolved
@@ -13,13 +13,9 @@
 import           Formatting (build, sformat, shown, (%))
 import           UnliftIO (MonadUnliftIO)
 
-<<<<<<< HEAD
-import           Pos.Core (ProxySKHeavy)
-import           Pos.Core.StateLock (StateLock)
-=======
 import           Pos.Chain.Delegation (HasDlgConfiguration, MonadDelegation)
 import           Pos.Core.Delegation (ProxySKHeavy)
->>>>>>> 658af4f0
+import           Pos.Core.StateLock (StateLock)
 import           Pos.Crypto (ProtocolMagic)
 import           Pos.DB.Class (MonadBlockDBRead, MonadGState)
 import           Pos.DB.Delegation (PskHeavyVerdict (..), processProxySKHeavy)
