{-# LANGUAGE CPP        #-}
{-# LANGUAGE DataKinds  #-}
{-# LANGUAGE RankNTypes #-}

-- | Server which handles transactions.
--
-- TODO rename this module. It doesn't define any listeners and doesn't deal
-- with a network.

module Pos.Listener.Txp
       ( handleTxDo
       , TxpMode
       ) where

import           Data.Tagged (Tagged (..))
import           Formatting (build, sformat, (%))
import           Node.Message.Class (Message)
import           Universum

import           Pos.Core.Txp (TxAux (..), TxId, TxMsgContents (..))
import           Pos.Crypto (ProtocolMagic, hash)
import           Pos.DB.Txp.MemState (MempoolExt, MonadTxpLocal, MonadTxpMem,
                     txpProcessTx)
import qualified Pos.Infra.Communication.Relay as Relay
<<<<<<< HEAD
import           Pos.Infra.Util.JsonLog.Events (JLTxR (..))
import           Pos.Txp.MemState (MempoolExt, MonadTxpLocal, MonadTxpMem,
                     txpProcessTx)
import           Pos.Util.Trace (Trace, traceWith)
import           Pos.Util.Trace.Named (TraceNamed, appendName, logInfo)
=======
import           Pos.Infra.Util.JsonLog.Events (JLEvent (..), JLTxR (..))
>>>>>>> 7da7cd82

-- Real tx processing
-- CHECK: @handleTxDo
-- #txProcessTransaction
handleTxDo
    :: TxpMode ctx m
    => TraceNamed m     -- ^ How to log transactions
    -> Trace m JLTxR    -- ^ JSON log
    -> ProtocolMagic
    -> TxAux            -- ^ Incoming transaction to be processed
    -> m Bool
handleTxDo logTrace0 jsonLogTrace pm txAux = do
    let logTrace = appendName "handleTxDo" logTrace0
    let txId = hash (taTx txAux)
    res <- txpProcessTx logTrace pm (txId, txAux)
    let json me = traceWith jsonLogTrace $ JLTxR
            { jlrTxId     = sformat build txId
            , jlrError    = me
            }
    case res of
        Right _ -> do
            logInfo logTrace $
                sformat ("Transaction has been added to storage: "%build) txId
            json Nothing
            pure True
        Left er -> do
            logInfo logTrace $
                sformat ("Transaction hasn't been added to storage: "%build%" , reason: "%build) txId er
            json $ Just $ sformat build er
            pure False

----------------------------------------------------------------------------
-- Mode
----------------------------------------------------------------------------

type TxpMode ctx m =
    ( MonadIO m
    , MonadTxpLocal m
    , MonadTxpMem (MempoolExt m) ctx m
    , Each '[Message]
        '[ Relay.InvOrData (Tagged TxMsgContents TxId) TxMsgContents
         , Relay.InvMsg    (Tagged TxMsgContents TxId)
         , Relay.ReqOrRes  (Tagged TxMsgContents TxId)
         , Relay.ReqMsg    (Tagged TxMsgContents TxId)
         , Relay.MempoolMsg TxMsgContents
         ]
    )<|MERGE_RESOLUTION|>--- conflicted
+++ resolved
@@ -22,15 +22,9 @@
 import           Pos.DB.Txp.MemState (MempoolExt, MonadTxpLocal, MonadTxpMem,
                      txpProcessTx)
 import qualified Pos.Infra.Communication.Relay as Relay
-<<<<<<< HEAD
 import           Pos.Infra.Util.JsonLog.Events (JLTxR (..))
-import           Pos.Txp.MemState (MempoolExt, MonadTxpLocal, MonadTxpMem,
-                     txpProcessTx)
 import           Pos.Util.Trace (Trace, traceWith)
 import           Pos.Util.Trace.Named (TraceNamed, appendName, logInfo)
-=======
-import           Pos.Infra.Util.JsonLog.Events (JLEvent (..), JLTxR (..))
->>>>>>> 7da7cd82
 
 -- Real tx processing
 -- CHECK: @handleTxDo
