{-# LANGUAGE CPP            #-}
{-# LANGUAGE KindSignatures #-}
{-# LANGUAGE Rank2Types     #-}
{-# LANGUAGE TypeOperators  #-}

-- | Resources used by node and ways to deal with them.

module Pos.Launcher.Resource
       (
         -- * Full resources
         NodeResources (..)

       , bracketNodeResources

         -- * Smaller resources
       , getRealLoggerConfig
       ) where

import           Universum

import           Control.Concurrent.STM (newEmptyTMVarIO, newTBQueueIO)
import           Control.Exception.Base (ErrorCall (..))
import           Data.Default (Default)
import qualified Data.Time as Time
import           Formatting (sformat, shown, (%))
import           System.IO (BufferMode (..), hClose, hSetBuffering)
import qualified System.Metrics as Metrics

import           Network.Broadcast.OutboundQueue.Types (NodeType (..))
import           Pos.Binary ()
import           Pos.Block.Configuration (HasBlockConfiguration)
<<<<<<< HEAD
import           Pos.Block.Slog (mkSlogContext)
=======
import           Pos.Client.CLI.Util (readLoggerConfig)
>>>>>>> 7da7cd82
import           Pos.Configuration
import           Pos.Context (ConnectedPeers (..), NodeContext (..),
                     StartTime (..))
import           Pos.Core (HasConfiguration, Timestamp, gdStartTime,
                     genesisData)
<<<<<<< HEAD
import           Pos.Core.JsonLog.LogEvents (JsonLogConfig (..),
                     jsonLogConfigFromHandle)
=======
>>>>>>> 7da7cd82
import           Pos.Core.Reporting (initializeMisbehaviorMetrics)
import           Pos.Core.StateLock (newStateLock)
import           Pos.DB (MonadDBRead, NodeDBs)
import           Pos.DB.Block (mkSlogContext)
import           Pos.DB.Delegation (mkDelegationVar)
import           Pos.DB.Lrc (LrcContext (..), mkLrcSyncData)
import           Pos.DB.Rocks (closeNodeDBs, openNodeDBs)
import           Pos.DB.Ssc (mkSscState)
import           Pos.DB.Txp (GenericTxpLocalData (..), TxpGlobalSettings,
                     mkTxpLocalData, recordTxpMetrics)
import           Pos.DB.Update (mkUpdateContext)
import qualified Pos.DB.Update as GState
import           Pos.Delegation (DelegationVar, HasDlgConfiguration)
import qualified Pos.GState as GS
import           Pos.Infra.DHT.Real (KademliaParams (..))
import           Pos.Infra.Network.Types (NetworkConfig (..))
import           Pos.Infra.Shutdown.Types (ShutdownContext (..))
import           Pos.Infra.Slotting (SimpleSlottingStateVar,
                     mkSimpleSlottingStateVar)
import           Pos.Infra.Slotting.Types (SlottingData)
<<<<<<< HEAD
import           Pos.Launcher.Param (BaseParams (..), LoggingParams (..),
                     NodeParams (..))
import           Pos.Lrc.Context (LrcContext (..), mkLrcSyncData)
import           Pos.Ssc (SscParams, SscState, createSscContext, mkSscState)
import           Pos.Txp (GenericTxpLocalData (..), TxpGlobalSettings,
                     mkTxpLocalData, recordTxpMetrics)

import           Pos.Launcher.Mode (InitMode, InitModeContext (..), runInitMode)
import           Pos.Update.Context (mkUpdateContext)
import qualified Pos.Update.DB as GState
import           Pos.Util (bracketWithTrace, newInitFuture)
import qualified Pos.Util.Log as Log
import           Pos.Util.Trace (natTrace)
import           Pos.Util.Trace.Named (TraceNamed, appendName)
import qualified Pos.Util.Trace.Named as TN
=======
import           Pos.Infra.StateLock (newStateLock)
import           Pos.Infra.Util.JsonLog.Events (JsonLogConfig (..),
                     jsonLogConfigFromHandle)
import           Pos.Launcher.Mode (InitMode, InitModeContext (..), runInitMode)
import           Pos.Launcher.Param (BaseParams (..), LoggingParams (..),
                     NodeParams (..))
import           Pos.Ssc (SscParams, SscState, createSscContext)
import           Pos.Util (bracketWithLogging, newInitFuture)
>>>>>>> 7da7cd82

#ifdef linux_HOST_OS
import qualified System.Systemd.Daemon as Systemd
#endif


----------------------------------------------------------------------------
-- Data type
----------------------------------------------------------------------------

-- | This data type contains all resources used by node.
data NodeResources ext = NodeResources
    { nrContext       :: !NodeContext
    , nrDBs           :: !NodeDBs
    , nrSscState      :: !SscState
    , nrTxpState      :: !(GenericTxpLocalData ext)
    , nrDlgState      :: !DelegationVar
    , nrJsonLogConfig :: !JsonLogConfig
    -- ^ Config for optional JSON logging.
    , nrEkgStore      :: !Metrics.Store
    }

----------------------------------------------------------------------------
-- Allocation/release/bracket
----------------------------------------------------------------------------

-- | Allocate all resources used by node. They must be released eventually.
allocateNodeResources
    :: forall ext .
       ( Default ext
       , HasConfiguration
       , HasNodeConfiguration
       , HasDlgConfiguration
       , HasBlockConfiguration
       )
    => TraceNamed IO
    -> NodeParams
    -> SscParams
    -> TxpGlobalSettings
    -> InitMode ()
    -> IO (NodeResources ext)
<<<<<<< HEAD
allocateNodeResources logTrace0 np@NodeParams {..} sscnp txpSettings initDB = do
    TN.logInfo logTrace "Allocating node resources..."
=======
allocateNodeResources np@NodeParams {..} sscnp txpSettings initDB = do
    logInfo "Allocating node resources..."
>>>>>>> 7da7cd82
    npDbPath <- case npDbPathM of
        Nothing -> do
            let dbPath = "node-db" :: FilePath
            logInfo_ $ sformat ("DB path not specified, defaulting to "%
                               shown) dbPath
            return dbPath
        Just dbPath -> return dbPath
    db <- openNodeDBs npRebuildDb npDbPath
    (futureLrcContext, putLrcContext) <- newInitFuture "lrcContext"
    (futureSlottingVar, putSlottingVar) <- newInitFuture "slottingVar"
    (futureSlottingContext, putSlottingContext) <- newInitFuture "slottingContext"
    let putSlotting sv sc = do
            putSlottingVar sv
            putSlottingContext sc
        initModeContext = InitModeContext
            db
            futureSlottingVar
            futureSlottingContext
            futureLrcContext
    logDebug_ "Opened DB, created some futures, going to run InitMode"
    runInitMode initModeContext $ do
        initDB
        lift $ logDebug_ "Initialized DB"

        nrEkgStore <- liftIO $ Metrics.newStore
        lift $ logDebug_ "Created EKG store"

        txpVar <- mkTxpLocalData -- doesn't use slotting or LRC
        let ancd =
                AllocateNodeContextData
                { ancdNodeParams = np
                , ancdSscParams = sscnp
                , ancdPutSlotting = putSlotting
                , ancdNetworkCfg = npNetworkConfig
                , ancdEkgStore = nrEkgStore
                , ancdTxpMemState = txpVar
                }
        ctx@NodeContext {..} <- allocateNodeContext logTrace ancd txpSettings nrEkgStore
        putLrcContext ncLrcContext
        lift $ logDebug_ "Filled LRC Context future"
        dlgVar <- mkDelegationVar
        lift $ logDebug_ "Created DLG var"
        sscState <- mkSscState (natTrace (lift . ask) logTraceP)  -- TODO  we need the real 'logTrace' here!
        lift $ logDebug_ "Created SSC var"
        jsonLogHandle <-
            case npJLFile of
                Nothing -> pure Nothing
                Just fp -> do
                    h <- openFile fp WriteMode
                    liftIO $ hSetBuffering h LineBuffering
                    return $ Just h
        jsonLogConfig <- maybe
            (pure JsonLogDisabled)
            jsonLogConfigFromHandle
            jsonLogHandle
        lift $ logDebug_ "JSON configuration initialized"

        lift $ logDebug_ "Finished allocating node resources!"
        return NodeResources
            { nrContext = ctx
            , nrDBs = db
            , nrSscState = sscState
            , nrTxpState = txpVar
            , nrDlgState = dlgVar
            , nrJsonLogConfig = jsonLogConfig
            , ..
            }
    where
      logTrace = appendName "allocateNodeResources" logTrace0
      logTraceP = natTrace liftIO logTrace
      logDebug_ msg = TN.logDebug logTraceP msg
      logInfo_ msg = TN.logInfo logTraceP msg

-- | Release all resources used by node. They must be released eventually.
releaseNodeResources ::
       NodeResources ext -> IO ()
releaseNodeResources NodeResources {..} = do
    case nrJsonLogConfig of
        JsonLogDisabled -> return ()
        JsonLogConfig mVarHandle _ -> do
            h <- takeMVar mVarHandle
            (liftIO . hClose) h
            putMVar mVarHandle h
    closeNodeDBs nrDBs
    releaseNodeContext nrContext

-- | Run computation which requires 'NodeResources' ensuring that
-- resources will be released eventually.
bracketNodeResources :: forall ext a.
      ( Default ext
      , HasConfiguration
      , HasNodeConfiguration
      , HasDlgConfiguration
      , HasBlockConfiguration
      )
    => TraceNamed IO
    -> NodeParams
    -> SscParams
    -> TxpGlobalSettings
    -> InitMode ()
    -> (HasConfiguration => NodeResources ext -> IO a)
    -> IO a
<<<<<<< HEAD
bracketNodeResources logTrace np sp txp initDB action = do
=======
bracketNodeResources np sp txp initDB action = do
>>>>>>> 7da7cd82
    let msg = "`NodeResources'"
    let logTraceP = natTrace liftIO logTrace
    bracketWithTrace logTraceP msg
            (allocateNodeResources logTrace np sp txp initDB)
            releaseNodeResources $ \nodeRes -> do
        -- Notify systemd we are fully operative
        -- FIXME this is not the place to notify.
        -- The network transport is not up yet.
        notifyReady logTraceP
        action nodeRes

----------------------------------------------------------------------------
-- Logging
----------------------------------------------------------------------------

getRealLoggerConfig :: MonadIO m => LoggingParams -> m Log.LoggerConfig
getRealLoggerConfig LoggingParams{..} =
    Log.parseLoggerConfig $ fromMaybe "--unk--" lpConfigPath
{- TODO logging params may override logging configuration (from YAML)
    let cfgBuilder = productionB
                   <> showTidB
                   <> maybeLogsDirB lpHandlerPrefix
    cfg <- readLoggerConfig lpConfigPath
    pure $ overrideConsoleLog $ cfg <> cfgBuilder
  where
    overrideConsoleLog :: LoggerConfig -> LoggerConfig
    overrideConsoleLog = case lpConsoleLog of
        Nothing    -> identity
        Just True  -> (<>) (consoleActionB defaultHandleAction)
        Just False -> (<>) (consoleActionB (\_ _ -> pass))
-}

----------------------------------------------------------------------------
-- NodeContext
----------------------------------------------------------------------------

data AllocateNodeContextData ext = AllocateNodeContextData
    { ancdNodeParams  :: !NodeParams
    , ancdSscParams   :: !SscParams
    , ancdPutSlotting :: (Timestamp, TVar SlottingData) -> SimpleSlottingStateVar -> InitMode ()
    , ancdNetworkCfg  :: NetworkConfig KademliaParams
    , ancdEkgStore    :: !Metrics.Store
    , ancdTxpMemState :: !(GenericTxpLocalData ext)
    }

allocateNodeContext
    :: forall ext .
      ( HasConfiguration
      , HasNodeConfiguration
      , HasBlockConfiguration
      )
    => TraceNamed IO
    -> AllocateNodeContextData ext
    -> TxpGlobalSettings
    -> Metrics.Store
    -> InitMode NodeContext
allocateNodeContext logTrace0 ancd txpSettings ekgStore = do
    let AllocateNodeContextData { ancdNodeParams = np@NodeParams {..}
                                , ancdSscParams = sscnp
                                , ancdPutSlotting = putSlotting
                                , ancdNetworkCfg = networkConfig
                                , ancdEkgStore = store
                                , ancdTxpMemState = TxpLocalData {..}
                                } = ancd
    logInfo_ "Allocating node context..."
    ncLoggerConfig <- getRealLoggerConfig $ bpLoggingParams npBaseParams
    logDebug_ "Got logger config"
    ncStateLock <- newStateLock =<< GS.getTip
    logDebug_ "Created a StateLock"
    ncStateLockMetrics <- liftIO $ recordTxpMetrics logTrace store txpMemPool
    logDebug_ "Created StateLock metrics"
    lcLrcSync <- mkLrcSyncData >>= newTVarIO
    logDebug_ "Created LRC sync"
    ncSlottingVar <- (gdStartTime genesisData,) <$> mkSlottingVar
    logDebug_ "Created slotting variable"
    ncSlottingContext <- mkSimpleSlottingStateVar
    logDebug_ "Created slotting context"
    putSlotting ncSlottingVar ncSlottingContext
    logDebug_ "Filled slotting future"
    ncUserSecret <- newTVarIO $ npUserSecret
    logDebug_ "Created UserSecret variable"
    ncBlockRetrievalQueue <- liftIO $ newTBQueueIO blockRetrievalQueueSize
    ncRecoveryHeader <- liftIO newEmptyTMVarIO
    logDebug_ "Created block retrieval queue, recovery and progress headers"
    ncShutdownFlag <- newTVarIO False
    ncStartTime <- StartTime <$> liftIO Time.getCurrentTime
    ncLastKnownHeader <- newTVarIO Nothing
    logDebug_ "Created last known header and shutdown flag variables"
    ncUpdateContext <- mkUpdateContext
    logDebug_ "Created context for update"
    ncSscContext <- createSscContext sscnp
    logDebug_ "Created context for ssc"
    ncSlogContext <- mkSlogContext store
    logDebug_ "Created context for slog"
    -- TODO synchronize the NodeContext peers var with whatever system
    -- populates it.
    peersVar <- newTVarIO mempty
    logDebug_ "Created peersVar"
    mm <- initializeMisbehaviorMetrics ekgStore

    logDebug_ ("Dequeue policy to core:  " <> (show ((ncDequeuePolicy networkConfig) NodeCore)))
        `catch` \(ErrorCall msg) -> logDebug_ (toText msg)
    logDebug_ ("Dequeue policy to relay: " <> (show ((ncDequeuePolicy networkConfig) NodeRelay)))
        `catch` \(ErrorCall msg) -> logDebug_ (toText msg)
    logDebug_ ("Dequeue policy to edge: " <> (show ((ncDequeuePolicy networkConfig) NodeEdge)))
        `catch` \(ErrorCall msg) -> logDebug_ (toText msg)


    logDebug_ "Finished allocating node context!"
    let ctx =
            NodeContext
            { ncConnectedPeers = ConnectedPeers peersVar
            , ncLrcContext = LrcContext {..}
            , ncShutdownContext = ShutdownContext ncShutdownFlag
            , ncNodeParams = np
            , ncTxpGlobalSettings = txpSettings
            , ncNetworkConfig = networkConfig
            , ncMisbehaviorMetrics = Just mm
            , ..
            }
    return ctx
      where
        logTrace = appendName "allocateNodeContext" logTrace0
        logTraceP = natTrace liftIO logTrace
        logInfo_ m = lift $ TN.logInfo logTraceP m
        logDebug_ m = lift $ TN.logDebug logTraceP m

releaseNodeContext :: forall m . MonadIO m => NodeContext -> m ()
releaseNodeContext _ = return ()

-- Create new 'SlottingVar' using data from DB. Probably it would be
-- good to have it in 'infra', but it's complicated.
mkSlottingVar :: (MonadIO m, MonadDBRead m) => m (TVar SlottingData)
mkSlottingVar = newTVarIO =<< GState.getSlottingData

-- | Notify process manager tools like systemd the node is ready.
-- Available only on Linux for systems where `libsystemd-dev` is installed.
-- It defaults to a noop for all the other platforms.
#ifdef linux_HOST_OS
notifyReady :: MonadIO m => TraceNamed m -> m ()
notifyReady logTrace = do
    res <- liftIO Systemd.notifyReady
    case res of
        Just () -> return ()
        Nothing -> TN.logWarning logTrace "notifyReady failed to notify systemd."
#else
notifyReady :: TraceNamed m -> m ()
notifyReady logTrace = TN.logInfo logTrace "notifyReady: no systemd support enabled"
#endif<|MERGE_RESOLUTION|>--- conflicted
+++ resolved
@@ -29,21 +29,11 @@
 import           Network.Broadcast.OutboundQueue.Types (NodeType (..))
 import           Pos.Binary ()
 import           Pos.Block.Configuration (HasBlockConfiguration)
-<<<<<<< HEAD
-import           Pos.Block.Slog (mkSlogContext)
-=======
-import           Pos.Client.CLI.Util (readLoggerConfig)
->>>>>>> 7da7cd82
 import           Pos.Configuration
 import           Pos.Context (ConnectedPeers (..), NodeContext (..),
                      StartTime (..))
 import           Pos.Core (HasConfiguration, Timestamp, gdStartTime,
                      genesisData)
-<<<<<<< HEAD
-import           Pos.Core.JsonLog.LogEvents (JsonLogConfig (..),
-                     jsonLogConfigFromHandle)
-=======
->>>>>>> 7da7cd82
 import           Pos.Core.Reporting (initializeMisbehaviorMetrics)
 import           Pos.Core.StateLock (newStateLock)
 import           Pos.DB (MonadDBRead, NodeDBs)
@@ -64,32 +54,17 @@
 import           Pos.Infra.Slotting (SimpleSlottingStateVar,
                      mkSimpleSlottingStateVar)
 import           Pos.Infra.Slotting.Types (SlottingData)
-<<<<<<< HEAD
-import           Pos.Launcher.Param (BaseParams (..), LoggingParams (..),
-                     NodeParams (..))
-import           Pos.Lrc.Context (LrcContext (..), mkLrcSyncData)
-import           Pos.Ssc (SscParams, SscState, createSscContext, mkSscState)
-import           Pos.Txp (GenericTxpLocalData (..), TxpGlobalSettings,
-                     mkTxpLocalData, recordTxpMetrics)
-
-import           Pos.Launcher.Mode (InitMode, InitModeContext (..), runInitMode)
-import           Pos.Update.Context (mkUpdateContext)
-import qualified Pos.Update.DB as GState
-import           Pos.Util (bracketWithTrace, newInitFuture)
-import qualified Pos.Util.Log as Log
-import           Pos.Util.Trace (natTrace)
-import           Pos.Util.Trace.Named (TraceNamed, appendName)
-import qualified Pos.Util.Trace.Named as TN
-=======
-import           Pos.Infra.StateLock (newStateLock)
 import           Pos.Infra.Util.JsonLog.Events (JsonLogConfig (..),
                      jsonLogConfigFromHandle)
 import           Pos.Launcher.Mode (InitMode, InitModeContext (..), runInitMode)
 import           Pos.Launcher.Param (BaseParams (..), LoggingParams (..),
                      NodeParams (..))
 import           Pos.Ssc (SscParams, SscState, createSscContext)
-import           Pos.Util (bracketWithLogging, newInitFuture)
->>>>>>> 7da7cd82
+import           Pos.Util (bracketWithTrace, newInitFuture)
+import qualified Pos.Util.Log as Log
+import           Pos.Util.Trace (natTrace)
+import           Pos.Util.Trace.Named (TraceNamed, appendName)
+import qualified Pos.Util.Trace.Named as TN
 
 #ifdef linux_HOST_OS
 import qualified System.Systemd.Daemon as Systemd
@@ -131,13 +106,8 @@
     -> TxpGlobalSettings
     -> InitMode ()
     -> IO (NodeResources ext)
-<<<<<<< HEAD
 allocateNodeResources logTrace0 np@NodeParams {..} sscnp txpSettings initDB = do
     TN.logInfo logTrace "Allocating node resources..."
-=======
-allocateNodeResources np@NodeParams {..} sscnp txpSettings initDB = do
-    logInfo "Allocating node resources..."
->>>>>>> 7da7cd82
     npDbPath <- case npDbPathM of
         Nothing -> do
             let dbPath = "node-db" :: FilePath
@@ -240,11 +210,7 @@
     -> InitMode ()
     -> (HasConfiguration => NodeResources ext -> IO a)
     -> IO a
-<<<<<<< HEAD
 bracketNodeResources logTrace np sp txp initDB action = do
-=======
-bracketNodeResources np sp txp initDB action = do
->>>>>>> 7da7cd82
     let msg = "`NodeResources'"
     let logTraceP = natTrace liftIO logTrace
     bracketWithTrace logTraceP msg
