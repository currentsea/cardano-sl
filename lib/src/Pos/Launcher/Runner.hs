--- conflicted
+++ resolved
@@ -31,11 +31,7 @@
 import           Pos.Core (StakeholderId, addressHash)
 import           Pos.Core.Configuration (HasProtocolConstants,
                      protocolConstants)
-<<<<<<< HEAD
 --import           Pos.Core.JsonLog (CanJsonLog (..))
-=======
-import           Pos.Core.JsonLog (jsonLog)
->>>>>>> 7da7cd82
 import           Pos.Crypto (ProtocolMagic, toPublic)
 import           Pos.DB.Txp (MonadTxpLocal)
 import           Pos.Diffusion.Full (FullDiffusionConfiguration (..),
@@ -124,11 +120,7 @@
     -> Diffusion IO
     -> RealMode ext t
     -> IO t
-<<<<<<< HEAD
 elimRealMode logTrace pm NodeResources {..} diffusion action = do
-=======
-elimRealMode pm NodeResources {..} diffusion action = do
->>>>>>> 7da7cd82
     Mtl.runReaderT action (rmc nrJsonLogConfig)
   where
     NodeContext {..} = nrContext
