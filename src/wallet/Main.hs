{-# OPTIONS_GHC -fno-warn-name-shadowing #-}
{-# LANGUAGE AllowAmbiguousTypes #-}
{-# LANGUAGE CPP                 #-}
{-# LANGUAGE FlexibleContexts    #-}
{-# LANGUAGE ScopedTypeVariables #-}
{-# LANGUAGE TypeApplications    #-}

module Main where

import           Control.Monad.Reader   (MonadReader (..), ReaderT, asks, runReaderT)
import           Control.TimeWarp.Rpc   (NetworkAddress)
import           Control.TimeWarp.Timed (for, wait)
import           Data.List              ((!!))
import           Formatting             (build, int, sformat, (%))
import           Options.Applicative    (execParser)
import           System.IO              (hFlush, stdout)
import           Universum

import           Pos.Communication      (sendProxySecretKey)
import           Pos.Constants          (slotDuration)
<<<<<<< HEAD
import           Pos.Crypto             (SecretKey, toPublic)
import           Pos.DHT.Model          (DHTNodeType (..), dhtAddr, discoverPeers)
import           Pos.Genesis            (genesisSecretKeys)
=======
import           Pos.Crypto             (KeyPair (..), SecretKey, createProxySecretKey,
                                         toPublic)
import           Pos.DHT.Model          (DHTNodeType (..), dhtAddr, discoverPeers)
import           Pos.Genesis            (genesisPublicKeys, genesisSecretKeys,
                                         genesisUtxo)
>>>>>>> df55a53b
import           Pos.Launcher           (BaseParams (..), LoggingParams (..),
                                         bracketDHTInstance, runTimeSlaveReal)
import           Pos.Ssc.SscAlgo        (SscAlgo (..))
<<<<<<< HEAD
import           Pos.Types              (makePubKeyAddress, txwF)
import           Pos.Wallet             (WalletMode, WalletParams (..), WalletRealMode,
                                         getBalance, runWalletReal, submitTx)
=======
import           Pos.Types              (EpochIndex (..), makePubKeyAddress, txwF)
import           Pos.Wallet             (WalletMode, WalletRealMode, getBalance,
                                         runWallet, submitTx)
>>>>>>> df55a53b
#ifdef WITH_WEB
import           Pos.Wallet.Web         (walletServeWeb)
#endif

import           Command                (Command (..), parseCommand)
import           WalletOptions          (WalletAction (..), WalletOptions (..), optsInfo)

type CmdRunner = ReaderT ([SecretKey], [NetworkAddress])

<<<<<<< HEAD
evalCmd :: WalletMode m => Command -> CmdRunner m ()
=======
evalCmd :: (WalletMode ssc m) => Command -> CmdRunner m ()
>>>>>>> df55a53b
evalCmd (Balance addr) = lift (getBalance addr) >>=
                         putText . sformat ("Current balance: "%int) >>
                         evalCommands
evalCmd (Send idx outputs) = do
    (skeys, na) <- ask
    tx <- lift $ submitTx (skeys !! idx) na outputs
    putText $ sformat ("Submitted transaction: "%txwF) tx
    evalCommands
evalCmd Help = do
    putText $
        unlines
            [ "Avaliable commands:"
            , "   balance <address>              -- check balance on given address (may be any address)"
            , "   send <N> [<address> <coins>]+  -- create and send transaction with given outputs"
            , "                                     from own address #N"
            , "   listaddr                       -- list own addresses"
            , "   delegate <N> <M>               -- delegate secret key #N to #M (genesis)"
            , "   help                           -- show this message"
            , "   quit                           -- shutdown node wallet"
            ]
    evalCommands
evalCmd ListAddresses = do
    addrs <- map (makePubKeyAddress . toPublic) <$> asks fst
    putText "Available addrsses:"
    forM_ (zip [0 :: Int ..] addrs) $
        putText . uncurry (sformat $ "    #"%int%":   "%build)
    evalCommands
evalCmd (Delegate i j) = do
    let issuerSk = genesisSecretKeys !! i
        delegatePk = genesisPublicKeys !! j
        proxySig =
            createProxySecretKey issuerSk delegatePk (EpochIndex 0, EpochIndex 50)
    putText $ pretty issuerSk
    putText $ pretty delegatePk
    putText "sending cert"
    sendProxySecretKey proxySig
    putText "sent cert"
    evalCommands
evalCmd Quit = pure ()

evalCommands :: WalletMode m => CmdRunner m ()
evalCommands = do
    putStr @Text "> "
    liftIO $ hFlush stdout
    line <- getLine
    let cmd = parseCommand line
    case cmd of
        Left err  -> putStrLn err >> evalCommands
        Right cmd -> evalCmd cmd

runWalletRepl :: WalletMode m => WalletOptions -> m ()
runWalletRepl WalletOptions{..} = do
    -- Wait some time to ensure blockchain is fetched
    putText $ sformat ("Started node. Waiting for "%int%" slots...") woInitialPause
    wait $ for $ fromIntegral woInitialPause * slotDuration

    na <- fmap dhtAddr <$> discoverPeers DHTFull
    putText "Welcome to Wallet CLI Node"
    runReaderT (evalCmd Help) (genesisSecretKeys, na)

main :: IO ()
main = do
    opts@WalletOptions {..} <- execParser optsInfo
    let logParams =
            LoggingParams
            { lpRunnerTag     = "smart-wallet"
            , lpHandlerPrefix = woLogsPrefix
            , lpConfigPath    = woLogConfig
            }
        baseParams =
            BaseParams
            { bpLoggingParams      = logParams
            , bpPort               = woPort
            , bpDHTPeers           = woDHTPeers
            , bpDHTKeyOrType       = Right DHTFull
            , bpDHTExplicitInitial = woDhtExplicitInitial
            }

    bracketDHTInstance baseParams $ \inst -> do
        let timeSlaveParams =
                baseParams
                { bpLoggingParams = logParams { lpRunnerTag = "time-slave" }
                }

        systemStart <- runTimeSlaveReal inst timeSlaveParams

        let params =
                WalletParams
                { wpDbPath      = Just woDbPath
                , wpRebuildDb   = woRebuildDb
                , wpKeyFilePath = woKeyFilePath
                , wpSystemStart = systemStart
                , wpGenesisKeys = woDebug
                , wpBaseParams  = baseParams
                }

            plugins :: [WalletRealMode ()]
            plugins = case woAction of
                Repl          -> [runWalletRepl opts]
#ifdef WITH_WEB
                Serve webPort webDaedalusDbPath -> [walletServeWeb webDaedalusDbPath webPort]
#endif

        case woSscAlgo of
            GodTossingAlgo -> putText "Using MPC coin tossing" *>
                              runWalletReal inst params plugins
            NistBeaconAlgo -> putText "Wallet does not support NIST beacon!"<|MERGE_RESOLUTION|>--- conflicted
+++ resolved
@@ -18,29 +18,15 @@
 
 import           Pos.Communication      (sendProxySecretKey)
 import           Pos.Constants          (slotDuration)
-<<<<<<< HEAD
-import           Pos.Crypto             (SecretKey, toPublic)
+import           Pos.Crypto             (SecretKey, createProxySecretKey, toPublic)
 import           Pos.DHT.Model          (DHTNodeType (..), dhtAddr, discoverPeers)
-import           Pos.Genesis            (genesisSecretKeys)
-=======
-import           Pos.Crypto             (KeyPair (..), SecretKey, createProxySecretKey,
-                                         toPublic)
-import           Pos.DHT.Model          (DHTNodeType (..), dhtAddr, discoverPeers)
-import           Pos.Genesis            (genesisPublicKeys, genesisSecretKeys,
-                                         genesisUtxo)
->>>>>>> df55a53b
+import           Pos.Genesis            (genesisPublicKeys, genesisSecretKeys)
 import           Pos.Launcher           (BaseParams (..), LoggingParams (..),
                                          bracketDHTInstance, runTimeSlaveReal)
 import           Pos.Ssc.SscAlgo        (SscAlgo (..))
-<<<<<<< HEAD
-import           Pos.Types              (makePubKeyAddress, txwF)
+import           Pos.Types              (EpochIndex (..), makePubKeyAddress, txwF)
 import           Pos.Wallet             (WalletMode, WalletParams (..), WalletRealMode,
                                          getBalance, runWalletReal, submitTx)
-=======
-import           Pos.Types              (EpochIndex (..), makePubKeyAddress, txwF)
-import           Pos.Wallet             (WalletMode, WalletRealMode, getBalance,
-                                         runWallet, submitTx)
->>>>>>> df55a53b
 #ifdef WITH_WEB
 import           Pos.Wallet.Web         (walletServeWeb)
 #endif
@@ -50,11 +36,7 @@
 
 type CmdRunner = ReaderT ([SecretKey], [NetworkAddress])
 
-<<<<<<< HEAD
 evalCmd :: WalletMode m => Command -> CmdRunner m ()
-=======
-evalCmd :: (WalletMode ssc m) => Command -> CmdRunner m ()
->>>>>>> df55a53b
 evalCmd (Balance addr) = lift (getBalance addr) >>=
                          putText . sformat ("Current balance: "%int) >>
                          evalCommands
