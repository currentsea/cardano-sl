--- conflicted
+++ resolved
@@ -319,17 +319,12 @@
 walletServe Args {..} =
     if enableWallet
     then first pure $ worker walletServerOuts $ \sendActions ->
-<<<<<<< HEAD
-            walletServeWebFull sendActions walletDebug walletDbPath
-                                           walletRebuildDb walletPort
-                                           walletTLSCertPath walletTLSKeyPath
-=======
             walletServeWebFull
                 sendActions
                 walletDebug
                 walletDbPath
                 walletRebuildDb walletPort
->>>>>>> 4d3c8a51
+                walletTLSCertPath walletTLSKeyPath
     else updateTriggerWorker
 #else
 walletServe _ = updateTriggerWorker
