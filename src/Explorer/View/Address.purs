--- conflicted
+++ resolved
@@ -10,11 +10,7 @@
 import Explorer.Types.Actions (Action(..))
 import Explorer.Types.State (CCurrency(..), State)
 import Explorer.Util.DOM (targetToHTMLInputElement)
-<<<<<<< HEAD
-import Explorer.Util.Factory (mkCHash, mkCTxEntry)
-=======
 import Explorer.Util.Factory (mkEmptyCTxEntry, mkEmptyCAddressSummary)
->>>>>>> 38b3c33a
 import Explorer.View.Common (currencyCSSClass, transactionBodyView, transactionHeaderView, transactionPaginationView)
 import Pos.Explorer.Web.ClientTypes (CAddressSummary(..))
 import Pos.Explorer.Web.Lenses.ClientTypes (_CAddress, caAddress, caBalance, caTxNum)
@@ -70,34 +66,6 @@
                       ]
                 ]
             ]
-<<<<<<< HEAD
-        , P.div
-            [ P.className "explorer-address__wrapper" ]
-            [ P.div
-                  [ P.className "explorer-address__container" ]
-                  [ P.h3
-                          [ P.className "headline"]
-                          [ P.text $ translate (I18nL.common <<< I18nL.cTransactions) lang' ]
-                    -- TODO (jk) use empty CTxEntry if we'll have real data
-                    , transactionHeaderView mkCTxEntry
-                    , transactionBodyView state
-                    -- TODO (jk) use empty CTxEntry if we'll have real data
-                    , transactionHeaderView mkCTxEntry
-                    , transactionBodyView state
-                    , transactionPaginationView paginationViewProps
-                  ]
-            ]
-        ]
-        where
-            lang' = state ^. lang
-            paginationViewProps =
-                { label: translate (I18nL.common <<< I18nL.cOf) $ lang'
-                , currentPage: 1
-                , maxPage: 1
-                , changePageAction: AddressPaginateTransactions
-                , onFocusAction: SelectInputText <<< targetToHTMLInputElement
-                }
-=======
             where
                 lang' = state ^. lang
                 paginationViewProps =
@@ -107,7 +75,6 @@
                     , changePageAction: AddressPaginateTransactions
                     , onFocusAction: SelectInputText <<< targetToHTMLInputElement
                     }
->>>>>>> 38b3c33a
 
 addressDetail :: CAddressSummary -> Language -> P.Html Action
 addressDetail address lang =
