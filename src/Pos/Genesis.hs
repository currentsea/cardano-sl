{-| Blockchain genesis. Not to be confused with genesis block in epoch.
    Blockchain genesis means genesis values which are hardcoded in advance
    (before system starts doing anything). Genesis block in epoch exists
    in every epoch and it's not known in advance.
-}

module Pos.Genesis
       (
       -- * Reexports
         module Pos.Core.Genesis
       , module Pos.Ssc.GodTossing.Genesis
       , GenesisUtxo(..)

       -- * Context
       , GenesisContext (..)
       , gtcUtxo
       , gtcWStakeholders

       -- * Static state/functions/common
       , stakeDistribution
       , genesisUtxo
       , genesisSeed
       , genesisLeaders
       , generateWStakeholders
       , genesisContextImplicit

       -- * Prod mode genesis
       , genesisUtxoProduction
       , genesisContextProduction

       -- * Dev mode genesis
       , accountGenesisIndex
       , wAddressGenesisIndex
       , devStakesDistr
       , devAddrDistr

       ) where

import           Universum

import           Control.Lens               (makeLenses)
import qualified Data.HashMap.Strict        as HM
import           Data.List                  (genericLength, genericReplicate)
import qualified Data.Map.Strict            as M
import qualified Data.Ratio                 as Ratio
import           Ether.Internal             (HasLens (..))
import           Formatting                 (sformat)
import           Serokell.Util              (enumerate, listJson, pairF)

import qualified Pos.Constants              as Const
<<<<<<< HEAD
import           Pos.Core                   (Address (..), Coin, HasCoreConstants,
                                             SlotLeaders, StakeholderId,
                                             applyCoinPortionUp, coinToInteger,
                                             deriveLvl2KeyPair, divCoin,
                                             makePubKeyAddress, mkCoin, unsafeAddCoin,
                                             unsafeMulCoin)
=======
import           Pos.Core                   (Address (..), Coin, SlotLeaders,
                                             applyCoinPortionUp, coinToInteger,
                                             deriveLvl2KeyPair, divCoin,
                                             makePubKeyAddress, mkCoin, safeExpStakes,
                                             unsafeAddCoin, unsafeMulCoin)
>>>>>>> 444e1e61
import           Pos.Crypto                 (EncryptedSecretKey, emptyPassphrase,
                                             firstHardened, unsafeHash)
import           Pos.Lrc.FtsPure            (followTheSatoshi)
import           Pos.Lrc.Genesis            (genesisSeed)
import           Pos.Txp.Core               (TxIn (..), TxOut (..), TxOutAux (..))
import           Pos.Txp.Toil               (GenesisUtxo (..), utxoToStakes)

-- reexports
import           Pos.Core.Genesis
import           Pos.Ssc.GodTossing.Genesis

----------------------------------------------------------------------------
-- Context
----------------------------------------------------------------------------

-- | Genesis context related to transaction processing.
data GenesisContext = GenesisContext
    { _gtcUtxo          :: !GenesisUtxo
      -- ^ Genesis utxo.
    , _gtcWStakeholders :: !GenesisWStakeholders
      -- ^ Weighted genesis stakeholders.
    } deriving (Show)

makeLenses ''GenesisContext

instance HasLens GenesisUtxo GenesisContext GenesisUtxo where
    lensOf = gtcUtxo

instance HasLens GenesisWStakeholders GenesisContext GenesisWStakeholders where
    lensOf = gtcWStakeholders

----------------------------------------------------------------------------
-- Static state & funcitons
----------------------------------------------------------------------------


bitcoinDistribution20 :: [Coin]
bitcoinDistribution20 = map mkCoin
    [200,163,120,105,78,76,57,50,46,31,26,13,11,11,7,4,2,0,0,0]

bitcoinDistribution1000Coins :: Word -> [Coin]
bitcoinDistribution1000Coins stakeholders
    | stakeholders < 20 = stakeDistribution
          (FlatStakes stakeholders (mkCoin 1000))
    | stakeholders == 20 = bitcoinDistribution20
    | otherwise =
        foldl' (bitcoinDistributionImpl ratio) [] $
        enumerate bitcoinDistribution20
  where
    ratio = fromIntegral stakeholders / 20

bitcoinDistributionImpl :: Double -> [Coin] -> (Int, Coin) -> [Coin]
bitcoinDistributionImpl ratio coins (coinIdx, coin) =
    coins ++ toAddValMax : replicate (toAddNum - 1) toAddValMin
  where
    toAddNumMax = ceiling ratio
    toAddNumMin = floor ratio
    toAddNum :: Int
    toAddNum =
        if genericLength coins + realToFrac toAddNumMax >
           realToFrac (coinIdx + 1) * ratio
            then toAddNumMin
            else toAddNumMax
    toAddValMin = coin `divCoin` toAddNum
    toAddValMax = coin `unsafeAddCoin`
                  (toAddValMin `unsafeMulCoin` (toAddNum - 1))

-- | Given 'StakeDistribution', calculates a list containing amounts
-- of coins (balances) belonging to genesis addresses.
stakeDistribution :: StakeDistribution -> [Coin]
stakeDistribution (FlatStakes stakeholders coins) =
    genericReplicate stakeholders val
  where
    val = coins `divCoin` stakeholders
stakeDistribution (BitcoinStakes stakeholders coins) =
    map normalize $ bitcoinDistribution1000Coins stakeholders
  where
    normalize x =
        x `unsafeMulCoin` coinToInteger (coins `divCoin` (1000 :: Int))
stakeDistribution (ExponentialStakes n mc) =
    reverse $ take (fromIntegral n) $
    iterate (`unsafeMulCoin` (2::Integer)) mc
stakeDistribution ts@RichPoorStakes {..} =
    checkMpcThd (getTotalStake ts) sdRichStake basicDist
  where
    -- Node won't start if richmen cannot participate in MPC
    checkMpcThd total richs =
        if richs < applyCoinPortionUp Const.genesisMpcThd total
        then error "Pos.Genesis: RichPoorStakes: richmen stake \
                   \is less than MPC threshold"
        else identity
    basicDist = genericReplicate sdRichmen sdRichStake ++
                genericReplicate sdPoor sdPoorStake
stakeDistribution (CustomStakes coins) = coins

-- Converts list of addr distrs to pre-map (addr,coin)
concatAddrDistrs :: [AddrDistribution] -> [(Address, Coin)]
concatAddrDistrs addrDistrs =
    concatMap (uncurry zip . second stakeDistribution) addrDistrs

-- | Generates genesis 'Utxo' given weighted boot stakeholders and
-- address distributions. All the stake is distributed among genesis
-- stakeholders (using 'genesisSplitBoot').
genesisUtxo :: GenesisWStakeholders -> [AddrDistribution] -> GenesisUtxo
genesisUtxo gws@(GenesisWStakeholders bootStakeholders) ad
    | null bootStakeholders =
        error "genesisUtxo: no stakeholders for the bootstrap era"
    | otherwise = GenesisUtxo . M.fromList $ map utxoEntry balances
  where
    balances :: [(Address, Coin)]
    balances = concatAddrDistrs ad
    utxoEntry (addr, coin) =
        ( TxIn (unsafeHash addr) 0
        , TxOutAux (TxOut addr coin) (outDistr coin))
    genesisSplitBoot' x c =
        either (\e -> error $ "genesisUtxo can't split: " <> show e <>
                              ", genesis utxo " <> show ad)
               identity
               (genesisSplitBoot x c)
    outDistr = genesisSplitBoot' gws

-- | Same as 'genesisUtxo' but generates 'GenesisWStakeholders' set
-- using 'generateWStakeholders' inside and wraps it all in
-- 'GenesisContext'.
genesisContextImplicit :: [AddrDistribution] -> GenesisContext
genesisContextImplicit addrDistr =
    GenesisContext utxo genStakeholders
  where
    genStakeholders = generateWStakeholders addrDistr
    utxo = genesisUtxo genStakeholders addrDistr

-- | Generate weighted stakeholders using passed address distribution.
generateWStakeholders :: [AddrDistribution] -> GenesisWStakeholders
generateWStakeholders addrDistrs =
    if null withCoins
    then GenesisWStakeholders mempty
    else GenesisWStakeholders $ foldr step mempty withCoins
  where
    withCoins = concatAddrDistrs addrDistrs
    coins = map snd withCoins
    intCoins = map coinToInteger coins
    commonGcd = foldr1 gcd intCoins
    targetTotalWeight = maxBound @Word16 -- for the maximal precision
    safeConvert :: Integer -> Word16
    safeConvert i
        | i <= 0 =
          error $ "generateWStakeholders can't convert: non-positive coin " <> show i
        | i > fromIntegral targetTotalWeight =
          error $ "generateWStakeholders can't convert: too big " <> show i <>
                  ", withCoins: " <> sformat listJson (map (sformat pairF) withCoins)
        | otherwise = fromIntegral i
    calcWeight :: Coin -> Word16
    calcWeight balance =
        safeConvert $ floor $
        (coinToInteger balance) Ratio.%
        (commonGcd)
    step (PubKeyAddress x _, balance) = HM.insertWith (+) x (calcWeight balance)
    step _                            = identity

-- | Compute leaders of the 0-th epoch from stake distribution.
genesisLeaders :: HasCoreConstants => GenesisUtxo -> SlotLeaders
genesisLeaders (GenesisUtxo utxo) =
    followTheSatoshi genesisSeed $ HM.toList $ utxoToStakes utxo

----------------------------------------------------------------------------
-- Production mode genesis
----------------------------------------------------------------------------

-- | 'GenesisUtxo' used in production.
genesisUtxoProduction :: GenesisUtxo
genesisUtxoProduction =
    genesisUtxo genesisProdBootStakeholders genesisProdAddrDistribution

-- | 'GenesisContext' that uses all the data for prod.
genesisContextProduction :: GenesisContext
genesisContextProduction =
    GenesisContext genesisUtxoProduction genesisProdBootStakeholders

----------------------------------------------------------------------------
-- Development mode genesis
----------------------------------------------------------------------------

-- | First index in derivation path for HD account, which is put to genesis utxo
accountGenesisIndex :: Word32
accountGenesisIndex = firstHardened

-- | Second index in derivation path for HD account, which is put to genesis
-- utxo
wAddressGenesisIndex :: Word32
wAddressGenesisIndex = firstHardened

-- | Chooses among common distributions for dev mode.
devStakesDistr
    :: Maybe (Int, Int)                   -- flat distr
    -> Maybe (Int, Int)                   -- bitcoin distr
    -> Maybe (Int, Int, Integer, Double)  -- rich/poor distr
    -> Maybe Int                          -- exp distr
    -> StakeDistribution
devStakesDistr Nothing Nothing Nothing Nothing = genesisDevFlatDistr
devStakesDistr (Just (nodes, coins)) Nothing Nothing Nothing =
    FlatStakes (fromIntegral nodes) (mkCoin (fromIntegral coins))
devStakesDistr Nothing (Just (nodes, coins)) Nothing Nothing =
    BitcoinStakes (fromIntegral nodes) (mkCoin (fromIntegral coins))
devStakesDistr Nothing Nothing (Just (richs, poors, coins, richShare)) Nothing =
    checkConsistency $ RichPoorStakes {..}
  where
    sdRichmen = fromIntegral richs
    sdPoor = fromIntegral poors

    totalRichStake = round $ richShare * fromIntegral coins
    totalPoorStake = coins - totalRichStake
    richStake = totalRichStake `div` fromIntegral richs
    poorStake = totalPoorStake `div` fromIntegral poors
    sdRichStake = mkCoin $ fromIntegral richStake
    sdPoorStake = mkCoin $ fromIntegral poorStake

    checkConsistency =
        if poorStake <= 0 || richStake <= 0
        then error "Impossible to make RichPoorStakes with given parameters."
        else identity
devStakesDistr Nothing Nothing Nothing (Just n) = safeExpStakes n
devStakesDistr _ _ _ _ =
    error "Conflicting distribution options were enabled. \
          \Choose one at most or nothing."

-- | Addresses and secret keys of genesis HD wallets' /addresses/.
-- It's important to return 'Address' here, not 'PublicKey', since valid HD
-- wallet address keeps 'HDAddressPayload' attribute which value depends on
-- secret key.
genesisDevHdwAccountKeyDatas :: [(Address, EncryptedSecretKey)]
genesisDevHdwAccountKeyDatas =
    genesisDevHdwSecretKeys <&> \key ->
        fromMaybe (error "Passphrase doesn't match in Genesis") $
        deriveLvl2KeyPair
            emptyPassphrase
            key
            accountGenesisIndex
            wAddressGenesisIndex

-- | Address distribution for dev mode. It's supposed that you pass
-- the distribution from 'devStakesDistr' here. This function will add
-- dev genesis addresses and hd addrs/distr.
devAddrDistr :: StakeDistribution -> ([AddrDistribution], GenesisWStakeholders)
devAddrDistr distr = (aDistr, gws)
  where
    gws = generateWStakeholders [(mainAddrs, distr)]
    aDistr = [ (mainAddrs, distr)        -- Addresses from passed stake
             , (hdwAddresses, hdwDistr)  -- HDW addresses for testing
             ]
    distrSize = length $ stakeDistribution distr
    mainAddrs =
        take distrSize $ genesisDevAddresses <> tailAddresses
    tailAddresses =
        map (makePubKeyAddress . fst . generateGenesisKeyPair)
            [Const.genesisKeysN ..]
    hdwSize = 2 -- should be positive
    -- 200 coins split among hdwSize users. Should be small sum enough
    -- to avoid making wallets slot leaders.
    hdwDistr = FlatStakes (fromIntegral hdwSize) (mkCoin 200)
    -- should be enough for testing.
    hdwAddresses = take hdwSize genesisDevHdwAccountAddresses

    genesisDevHdwAccountAddresses :: [Address]
    genesisDevHdwAccountAddresses = map fst genesisDevHdwAccountKeyDatas<|MERGE_RESOLUTION|>--- conflicted
+++ resolved
@@ -48,20 +48,11 @@
 import           Serokell.Util              (enumerate, listJson, pairF)
 
 import qualified Pos.Constants              as Const
-<<<<<<< HEAD
-import           Pos.Core                   (Address (..), Coin, HasCoreConstants,
-                                             SlotLeaders, StakeholderId,
-                                             applyCoinPortionUp, coinToInteger,
-                                             deriveLvl2KeyPair, divCoin,
-                                             makePubKeyAddress, mkCoin, unsafeAddCoin,
-                                             unsafeMulCoin)
-=======
-import           Pos.Core                   (Address (..), Coin, SlotLeaders,
+import           Pos.Core                   (Address (..), Coin, SlotLeaders, HasCoreConstants,
                                              applyCoinPortionUp, coinToInteger,
                                              deriveLvl2KeyPair, divCoin,
                                              makePubKeyAddress, mkCoin, safeExpStakes,
                                              unsafeAddCoin, unsafeMulCoin)
->>>>>>> 444e1e61
 import           Pos.Crypto                 (EncryptedSecretKey, emptyPassphrase,
                                              firstHardened, unsafeHash)
 import           Pos.Lrc.FtsPure            (followTheSatoshi)
