{-# LANGUAGE ScopedTypeVariables #-}

-- | Arbitrary instances and generators for GodTossing types.

module Pos.Ssc.GodTossing.Arbitrary
       ( BadCommAndOpening (..)
       , BadCommitment (..)
       , BadSignedCommitment (..)
       , CommitmentOpening (..)
       , commitmentMapEpochGen
       , vssCertificateEpochGen
       ) where

import           Universum

import qualified Data.HashMap.Strict              as HM
<<<<<<< HEAD
import           Test.QuickCheck                  (Arbitrary (..), Gen, choose, elements,
                                                   listOf, oneof)
import           Universum
=======
import           Test.QuickCheck                  (Arbitrary (..), Gen, elements, oneof)
>>>>>>> 2b11d1fb

import           Pos.Binary.Class                 (asBinary)
import           Pos.Binary.Ssc                   ()
import           Pos.Communication.Types.Relay    (DataMsg (..))
<<<<<<< HEAD
import           Pos.Constants                    (vssMaxTTL, vssMinTTL)
import           Pos.Core.Address                 (addressHash)
import           Pos.Core.Types                   (EpochIndex)
import           Pos.Crypto                       (SecretKey, deterministicVssKeyGen,
                                                   toPublic, toVssPublicKey)
=======
import           Pos.Core                         (SlotId (..), addressHash)
import           Pos.Crypto                       (deterministicVssKeyGen, toPublic,
                                                   toVssPublicKey)
>>>>>>> 2b11d1fb
import           Pos.Ssc.Arbitrary                (SscPayloadDependsOnSlot (..))
import           Pos.Ssc.GodTossing.Core          (Commitment (..), CommitmentsMap,
                                                   GtPayload (..), GtProof (..),
                                                   Opening (..), Opening (..),
                                                   SignedCommitment, VssCertificate (..),
                                                   genCommitmentAndOpening,
                                                   isCommitmentId, isOpeningId,
                                                   isSharesId, mkCommitmentsMap,
                                                   mkCommitmentsMap, mkSignedCommitment,
                                                   mkVssCertificate)
import           Pos.Ssc.GodTossing.Toss.Types    (TossModifier (..))
import           Pos.Ssc.GodTossing.Type          (SscGodTossing)
import           Pos.Ssc.GodTossing.Types.Message (GtMsgContents (..), GtTag (..))
import           Pos.Ssc.GodTossing.Types.Types   (GtGlobalState (..),
                                                   GtSecretStorage (..))
import           Pos.Ssc.GodTossing.VssCertData   (VssCertData (..))
import           Pos.Types.Arbitrary.Unsafe       ()
import           Pos.Util.Arbitrary               (Nonrepeating (..), makeSmall, sublistN,
                                                   unsafeMakePool)

----------------------------------------------------------------------------
-- Core
----------------------------------------------------------------------------

-- | Wrapper over 'Commitment'. Creates an invalid Commitment w.r.t. 'verifyCommitment'.
newtype BadCommitment = BadComm
    { getBadComm :: Commitment
    } deriving (Show, Eq)

instance Arbitrary BadCommitment where
    arbitrary = BadComm <$> do
      Commitment <$> arbitrary <*> arbitrary <*> arbitrary

-- | Wrapper over 'SignedCommitment'. Creates an invalid SignedCommitment w.r.t.
-- 'verifyCommitmentSignature'.
newtype BadSignedCommitment = BadSignedComm
    { getBadSignedC :: SignedCommitment
    } deriving (Show, Eq)

instance Arbitrary BadSignedCommitment where
    arbitrary = BadSignedComm <$> do
        pk <- arbitrary
        sig <- arbitrary
        badComm <- getBadComm <$> (arbitrary :: Gen BadCommitment)
        return (pk, badComm, sig)

-- | Pair of 'Commitment' and 'Opening'.
data CommitmentOpening = CommitmentOpening
    { coCommitment :: !Commitment
    , coOpening    :: !Opening
    } deriving Show

-- | Wrapper over '(Commitment, Opening)'. Creates an invalid pair of a Commitment and an
-- Opening w.r.t. 'verifyOpening'.
data BadCommAndOpening = BadCommAndOpening
    { getBadCAndO :: (Commitment, Opening)
    } deriving (Show, Eq)

instance Arbitrary BadCommAndOpening where
    arbitrary = do
        badComm <- getBadComm <$> arbitrary
        opening <- arbitrary
        return $ BadCommAndOpening (badComm, opening)

-- | Generate 50 commitment/opening pairs in advance
-- (see `Pos.Crypto.Arbitrary` for explanations)
commitmentsAndOpenings :: [CommitmentOpening]
commitmentsAndOpenings =
    map (uncurry CommitmentOpening) $
    unsafeMakePool "[generating Commitments and Openings for tests...]" 50 $
       genCommitmentAndOpening 1 (one (asBinary vssPk))
  where
    vssPk = toVssPublicKey $ deterministicVssKeyGen "ababahalamaha"
{-# NOINLINE commitmentsAndOpenings #-}


instance Arbitrary CommitmentOpening where
    arbitrary = elements commitmentsAndOpenings

instance Nonrepeating CommitmentOpening where
    nonrepeating n = sublistN n commitmentsAndOpenings

instance Arbitrary Commitment where
    arbitrary = coCommitment <$> arbitrary

instance Arbitrary CommitmentsMap where
    arbitrary = mkCommitmentsMap <$> arbitrary

-- | Generates commitment map having commitments from given epoch.
commitmentMapEpochGen :: EpochIndex -> Gen CommitmentsMap
commitmentMapEpochGen i = do
    (coms :: [(SecretKey, Commitment)]) <- listOf $ (,) <$> arbitrary <*> arbitrary
    pure $ mkCommitmentsMap $
        map (\(sk,com) -> mkSignedCommitment sk i com) coms

instance Arbitrary Opening where
    arbitrary = coOpening <$> arbitrary

instance Arbitrary VssCertificate where
    arbitrary = mkVssCertificate <$> arbitrary <*> arbitrary <*> arbitrary

-- | For given epoch @e@ enerates vss certificate having epoch in
-- range @[e+vssMin,e+vssMax)@.
vssCertificateEpochGen :: EpochIndex -> Gen VssCertificate
vssCertificateEpochGen x = do
    e <- choose (vssMinTTL, vssMaxTTL-1)
    mkVssCertificate <$> arbitrary <*> arbitrary <*> pure (e + x)

----------------------------------------------------------------------------
-- Gt (God Tossing) types
----------------------------------------------------------------------------

instance Arbitrary GtProof where
    arbitrary = oneof [
                        CommitmentsProof <$> arbitrary <*> arbitrary
                      , OpeningsProof <$> arbitrary <*> arbitrary
                      , SharesProof <$> arbitrary <*> arbitrary
                      , CertificatesProof <$> arbitrary
                      ]

instance Arbitrary GtPayload where
    arbitrary =
        makeSmall $
        oneof
            [ CommitmentsPayload <$> arbitrary <*> genVssCerts
            , OpeningsPayload <$> arbitrary <*> genVssCerts
            , SharesPayload <$> arbitrary <*> genVssCerts
            , CertificatesPayload <$> genVssCerts
            ]
      where
        genVssCerts = HM.fromList . map toCertPair <$> arbitrary
        toCertPair vc = (addressHash $ vcSigningKey vc, vc)

instance Arbitrary (SscPayloadDependsOnSlot SscGodTossing) where
    arbitrary = pure $ SscPayloadDependsOnSlot payloadGen
      where
        payloadGen slot
            | isCommitmentId slot =
                makeSmall $ CommitmentsPayload <$> (genCommitments slot) <*> (genVssCerts slot)
            | isOpeningId slot =
                makeSmall $ OpeningsPayload <$> arbitrary <*> (genVssCerts slot)
            | isSharesId slot =
                makeSmall $ SharesPayload <$> arbitrary <*> (genVssCerts slot)
            | otherwise =
                makeSmall $ CertificatesPayload <$> (genVssCerts slot)
        genCommitments slot =
            mkCommitmentsMap .
            map (genValidComm slot) <$>
            arbitrary
        genValidComm SlotId{..} (sk, c) = mkSignedCommitment sk siEpoch c

        genVssCerts slot = HM.fromList . map (toCertPair . genValidCert slot) <$> arbitrary
        toCertPair vc = (addressHash $ vcSigningKey vc, vc)
        genValidCert SlotId{..} (sk, pk) = mkVssCertificate sk pk $ siEpoch + 5

instance Arbitrary VssCertData where
    arbitrary = makeSmall $ VssCertData
        <$> arbitrary
        <*> arbitrary
        <*> arbitrary
        <*> arbitrary
        <*> arbitrary
        <*> arbitrary

instance Arbitrary GtGlobalState where
    arbitrary = makeSmall $ GtGlobalState
        <$> arbitrary
        <*> arbitrary
        <*> arbitrary
        <*> arbitrary

instance Arbitrary GtSecretStorage where
    arbitrary = GtSecretStorage <$> arbitrary <*> arbitrary <*> arbitrary

instance Arbitrary TossModifier where
    arbitrary =
        makeSmall $
        TossModifier <$> arbitrary <*> arbitrary <*> arbitrary <*> arbitrary

------------------------------------------------------------------------------------------
-- Message types
------------------------------------------------------------------------------------------

instance Arbitrary GtTag where
    arbitrary = oneof [ pure CommitmentMsg
                      , pure OpeningMsg
                      , pure SharesMsg
                      , pure VssCertificateMsg
                      ]

instance Arbitrary GtMsgContents where
    arbitrary = oneof [ MCCommitment <$> arbitrary
                      , MCOpening <$> arbitrary <*> arbitrary
                      , MCShares <$> arbitrary <*> arbitrary
                      , MCVssCertificate <$> arbitrary
                      ]

instance Arbitrary (DataMsg GtMsgContents) where
    arbitrary = do
        sk <- arbitrary
        dmContents <-
            oneof
                [ MCCommitment <$> ((toPublic sk,,) <$> arbitrary <*> arbitrary)
                , MCOpening <$> arbitrary <*> arbitrary
                , MCShares <$> arbitrary <*> arbitrary
                , MCVssCertificate <$>
                  (mkVssCertificate sk <$> arbitrary <*> arbitrary)
                ]
        return $ DataMsg {..}<|MERGE_RESOLUTION|>--- conflicted
+++ resolved
@@ -14,28 +14,17 @@
 import           Universum
 
 import qualified Data.HashMap.Strict              as HM
-<<<<<<< HEAD
 import           Test.QuickCheck                  (Arbitrary (..), Gen, choose, elements,
                                                    listOf, oneof)
-import           Universum
-=======
-import           Test.QuickCheck                  (Arbitrary (..), Gen, elements, oneof)
->>>>>>> 2b11d1fb
 
 import           Pos.Binary.Class                 (asBinary)
 import           Pos.Binary.Ssc                   ()
 import           Pos.Communication.Types.Relay    (DataMsg (..))
-<<<<<<< HEAD
 import           Pos.Constants                    (vssMaxTTL, vssMinTTL)
-import           Pos.Core.Address                 (addressHash)
-import           Pos.Core.Types                   (EpochIndex)
+import           Pos.Core                         (EpochIndex, SlotId (..), addressHash,
+                                                   addressHash)
 import           Pos.Crypto                       (SecretKey, deterministicVssKeyGen,
                                                    toPublic, toVssPublicKey)
-=======
-import           Pos.Core                         (SlotId (..), addressHash)
-import           Pos.Crypto                       (deterministicVssKeyGen, toPublic,
-                                                   toVssPublicKey)
->>>>>>> 2b11d1fb
 import           Pos.Ssc.Arbitrary                (SscPayloadDependsOnSlot (..))
 import           Pos.Ssc.GodTossing.Core          (Commitment (..), CommitmentsMap,
                                                    GtPayload (..), GtProof (..),
