--- conflicted
+++ resolved
@@ -38,13 +38,8 @@
 import           Universum
 
 import           Pos.Context             (lrcActionOnEpochReason)
-<<<<<<< HEAD
-import           Pos.DB                  (MonadDB)
-import           Pos.DB.Block            (getTipBlockHeader)
-=======
 import           Pos.DB                  (MonadDB, SomeBatchOp)
 import           Pos.DB.DB               (getTipBlockHeader)
->>>>>>> 3fefe1fe
 import           Pos.Exception           (assertionFailed)
 import           Pos.Lrc.Context         (LrcContext)
 import qualified Pos.Lrc.DB              as LrcDB
