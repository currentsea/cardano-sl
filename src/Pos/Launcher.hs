--- conflicted
+++ resolved
@@ -291,11 +291,7 @@
       }
 
 -- TODO: use bracket
-<<<<<<< HEAD
 -- | Runs node instance in real mode.
-runRealMode :: forall ssc c . RealModeSscConstraint ssc
-            => KademliaDHTInstance -> NodeParams -> [ListenerDHT (RealMode ssc)] -> RealMode ssc c -> IO c
-=======
 runRealMode
     :: forall ssc c.
        RealModeSscConstraint ssc
@@ -304,7 +300,6 @@
     -> [ListenerDHT (RealMode ssc)]
     -> RealMode ssc c
     -> IO c
->>>>>>> 3aab0840
 runRealMode inst NodeParams {..} listeners action = do
     setupLoggers lp
     db <- openDb
@@ -340,17 +335,13 @@
               , ncDbPath = npDbPath
               }
 
-<<<<<<< HEAD
 -- | Runs node instance in service mode.
-runServiceMode :: KademliaDHTInstance -> BaseParams -> [ListenerDHT ServiceMode] -> ServiceMode a -> IO a
-=======
 runServiceMode
     :: KademliaDHTInstance
     -> BaseParams
     -> [ListenerDHT ServiceMode]
     -> ServiceMode a
     -> IO a
->>>>>>> 3aab0840
 runServiceMode inst bp@BaseParams{..} listeners action = loggerBracket bpLoggingParams $ do
     runTimed (lpRunnerTag bpLoggingParams) . runKDHT inst bp listeners $
         nodeStartMsg bp >> action
