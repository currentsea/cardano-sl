{-# LANGUAGE ScopedTypeVariables #-}

-- | Internal block logic. Mostly needed for use in 'Pos.Lrc' -- using
-- lrc requires to apply and rollback blocks, but applying many blocks
-- requires triggering lrc recalculations.

module Pos.Block.Logic.Internal
       ( applyBlocksUnsafe
       , rollbackBlocksUnsafe
       , withBlkSemaphore
       , withBlkSemaphore_
       ) where

import           Control.Arrow        ((&&&))
import           Control.Lens         (each, _Wrapped)
import           Control.Monad.Catch  (bracketOnError)
import qualified Data.List.NonEmpty   as NE
import           Paths_cardano_sl     (version)
import           Serokell.Util        (Color (Red), colorize)
import           Universum

import           Pos.Block.Types      (Blund, Undo (undoTx, undoUS))
import           Pos.Context          (getNodeContext, ncTxpGlobalSetttings,
                                       putBlkSemaphore, takeBlkSemaphore)
import           Pos.Core             (IsGenesisHeader, IsMainHeader)
import           Pos.DB               (SomeBatchOp (..))
import qualified Pos.DB.Block         as DB
import qualified Pos.DB.DB            as DB
import qualified Pos.DB.GState        as GS
import           Pos.Delegation.Logic (delegationApplyBlocks, delegationRollbackBlocks)
import           Pos.Exception        (assertionFailed)
import           Pos.Reporting        (reportingFatal)
import           Pos.Slotting         (putSlottingData)
import           Pos.Ssc.Class        (Ssc)
import           Pos.Ssc.Extra        (sscApplyBlocks, sscNormalize, sscRollbackBlocks)
import           Pos.Txp.Core         (TxPayload)
import           Pos.Txp.Logic        (txNormalize)
import           Pos.Txp.Settings     (TxpBlund, TxpGlobalSettings (..))
import           Pos.Types            (GenesisBlock, HeaderHash, MainBlock, epochIndexL,
                                       gbBody, gbHeader, headerHash, headerHashG,
                                       mbTxPayload, prevBlockL)
import qualified Pos.Update.DB        as UDB
import           Pos.Update.Logic     (usApplyBlocks, usNormalize, usRollbackBlocks)
import           Pos.Update.Poll      (PollModifier)
<<<<<<< HEAD
import           Pos.Util             (NE, NewestFirst (..), OldestFirst (..), Some (..),
                                       inAssertMode, spanSafe, _neLast)
=======
import           Pos.Util             (inAssertMode, spanSafe, _neLast)
import           Pos.Util.Chrono      (NE, NewestFirst (..), OldestFirst (..))
>>>>>>> 87b93241
import           Pos.WorkMode         (WorkMode)

-- | Run action acquiring lock on block application. Argument of
-- action is an old tip, result is put as a new tip.
withBlkSemaphore
    :: WorkMode ssc m
    => (HeaderHash -> m (a, HeaderHash)) -> m a
withBlkSemaphore action =
    bracketOnError takeBlkSemaphore putBlkSemaphore doAction
  where
    doAction tip = do
        (res, newTip) <- action tip
        res <$ putBlkSemaphore newTip

-- | Version of withBlkSemaphore which doesn't have any result.
withBlkSemaphore_
    :: WorkMode ssc m
    => (HeaderHash -> m HeaderHash) -> m ()
withBlkSemaphore_ = withBlkSemaphore . (fmap ((), ) .)

-- | Applies a definitely valid prefix of blocks. This function is unsafe,
-- use it only if you understand what you're doing. That means you can break
-- system guarantees.
--
-- Invariant: all blocks have the same epoch.
applyBlocksUnsafe
    :: forall ssc m . WorkMode ssc m
    => OldestFirst NE (Blund ssc) -> Maybe PollModifier -> m ()
applyBlocksUnsafe blunds0 pModifier =
    reportingFatal version $
    case blunds ^. _Wrapped of
        (b@(Left _,_):|[])     -> app' (b:|[])
        (b@(Left _,_):|(x:xs)) -> app' (b:|[]) >> app' (x:|xs)
        _                      -> app blunds
  where
    app x = applyBlocksUnsafeDo x pModifier
    app' = app . OldestFirst
    (OldestFirst -> blunds, _) =
        spanSafe ((==) `on` view (_1 . epochIndexL)) $ getOldestFirst blunds0

applyBlocksUnsafeDo
    :: forall ssc m . WorkMode ssc m
    => OldestFirst NE (Blund ssc) -> Maybe PollModifier -> m ()
applyBlocksUnsafeDo blunds pModifier = do
    -- Note: it's important to put blocks first
    mapM_ putToDB blunds
    TxpGlobalSettings {..} <- ncTxpGlobalSetttings <$> getNodeContext
    usBatch <- SomeBatchOp <$> usApplyBlocks blocks pModifier
    delegateBatch <- SomeBatchOp <$> delegationApplyBlocks blocks
    txpBatch <- tgsApplyBlocks $ map toTxpBlund blunds
    sscApplyBlocks blocks Nothing -- TODO: pass not only 'Nothing'
    let putTip = SomeBatchOp $
                 GS.PutTip $
                 headerHash $
                 NE.last $
                 getOldestFirst blunds
    GS.writeBatchGState [putTip, delegateBatch, usBatch, txpBatch, forwardLinksBatch, inMainBatch]
    sscNormalize
    txNormalize
    usNormalize
    DB.sanityCheckDB
    putSlottingData =<< UDB.getSlottingData
  where
    -- hehe it's not unsafe yet TODO
    blocks = fmap fst blunds
    forwardLinks = map (view prevBlockL &&& view headerHashG) $ toList blocks
    forwardLinksBatch = SomeBatchOp $ map (uncurry GS.AddForwardLink) forwardLinks
    inMainBatch = SomeBatchOp . getOldestFirst $
        fmap (GS.SetInMainChain True . view headerHashG . fst) blunds
    putToDB (blk, undo) = DB.putBlock undo blk

-- | Rollback sequence of blocks, head-newest order exepected with
-- head being current tip. It's also assumed that lock on block db is
-- taken.  application is taken already.
rollbackBlocksUnsafe
    :: (WorkMode ssc m)
    => NewestFirst NE (Blund ssc) -> m ()
rollbackBlocksUnsafe toRollback = reportingFatal version $ do
    delRoll <- SomeBatchOp <$> delegationRollbackBlocks toRollback
    usRoll <- SomeBatchOp <$> usRollbackBlocks (toRollback & each._2 %~ undoUS)
    TxpGlobalSettings {..} <- ncTxpGlobalSetttings <$> getNodeContext
    txRoll <- tgsRollbackBlocks $ map toTxpBlund toRollback
    sscRollbackBlocks $ fmap fst toRollback
    let putTip = SomeBatchOp $
                 GS.PutTip $
                 headerHash $
                 (NE.last $ getNewestFirst toRollback) ^. prevBlockL
    GS.writeBatchGState [putTip, delRoll, usRoll, txRoll, forwardLinksBatch, inMainBatch]
    DB.sanityCheckDB
    inAssertMode $
        when (isGenesis0 (toRollback ^. _Wrapped . _neLast . _1)) $
        assertionFailed $
        colorize Red "FATAL: we are TRYING TO ROLLBACK 0-TH GENESIS block"
  where
    inMainBatch =
        SomeBatchOp . getNewestFirst $
        fmap (GS.SetInMainChain False . view headerHashG . fst) toRollback
    forwardLinksBatch =
        SomeBatchOp . getNewestFirst $
        fmap (GS.RemoveForwardLink . view prevBlockL . fst) toRollback
    isGenesis0 (Left genesisBlk) = genesisBlk ^. epochIndexL == 0
    isGenesis0 (Right _)         = False

-- [CSL-780] Need something more elegant, at least eliminate copy-paste.
-- Should be done soon™.
toTxpBlund
    :: forall ssc.
       Ssc ssc
    => Blund ssc -> TxpBlund
toTxpBlund = bimap (bimap convertGenesis convertMain) undoTx
  where
    convertGenesis :: GenesisBlock ssc -> Some IsGenesisHeader
    convertGenesis = Some . view gbHeader
    convertMain :: MainBlock ssc -> (Some IsMainHeader, TxPayload)
    convertMain blk = (Some $ blk ^. gbHeader, blk ^. gbBody . mbTxPayload)<|MERGE_RESOLUTION|>--- conflicted
+++ resolved
@@ -42,13 +42,8 @@
 import qualified Pos.Update.DB        as UDB
 import           Pos.Update.Logic     (usApplyBlocks, usNormalize, usRollbackBlocks)
 import           Pos.Update.Poll      (PollModifier)
-<<<<<<< HEAD
-import           Pos.Util             (NE, NewestFirst (..), OldestFirst (..), Some (..),
-                                       inAssertMode, spanSafe, _neLast)
-=======
-import           Pos.Util             (inAssertMode, spanSafe, _neLast)
+import           Pos.Util             (Some (..), inAssertMode, spanSafe, _neLast)
 import           Pos.Util.Chrono      (NE, NewestFirst (..), OldestFirst (..))
->>>>>>> 87b93241
 import           Pos.WorkMode         (WorkMode)
 
 -- | Run action acquiring lock on block application. Argument of
