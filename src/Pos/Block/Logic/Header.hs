{-# LANGUAGE AllowAmbiguousTypes #-}
{-# LANGUAGE ScopedTypeVariables #-}

-- | Header processing logic.

module Pos.Block.Logic.Header
       ( ClassifyHeaderRes (..)
       , classifyNewHeader
       , ClassifyHeadersRes (..)
       , classifyHeaders
       , getHeadersFromManyTo
       , getHeadersOlderExp
       , getHeadersFromToIncl
       ) where

import           Universum

import           Control.Lens              (_Wrapped)
import           Control.Monad.Except      (MonadError (throwError))
import           Control.Monad.Trans.Maybe (MaybeT (MaybeT), runMaybeT)
import           Data.List.NonEmpty        ((<|))
import qualified Data.Text                 as T
import           Formatting                (build, int, sformat, (%))
import           Serokell.Util.Text        (listJson)
import           Serokell.Util.Verify      (VerificationRes (..), isVerSuccess)
import           System.Wlog               (WithLogger, logDebug)

<<<<<<< HEAD
import           Pos.Block.Core            (BlockHeader)
import           Pos.Block.Logic.Util      (lcaWithMainChain, needRecovery)
=======
import           Pos.Block.Core            (Block, BlockHeader)
import           Pos.Block.Logic.Util      (lcaWithMainChain)
>>>>>>> 98b9ace0
import           Pos.Block.Pure            (VerifyHeaderParams (..), verifyHeader,
                                            verifyHeaders)
import           Pos.Constants             (blkSecurityParam, genesisHash,
                                            recoveryHeadersMessage)
import           Pos.Core                  (BlockCount, EpochOrSlot (..), HeaderHash,
                                            SlotId (..), difficultyL, epochOrSlotG,
                                            getChainDifficulty, getEpochOrSlot,
                                            headerHash, headerHashG, headerSlotL,
                                            prevBlockL, prevBlockL)
import           Pos.Crypto                (hash)
import           Pos.DB                    (MonadDBRead)
import qualified Pos.DB.Block              as DB
import qualified Pos.DB.DB                 as DB
import qualified Pos.DB.GState             as GS
import           Pos.Slotting.Class        (MonadSlots (getCurrentSlot))
import           Pos.Ssc.Class             (SscHelpersClass)
import           Pos.Util                  (_neHead, _neLast)
import           Pos.Util.Chrono           (NE, NewestFirst (..), OldestFirst (..),
                                            toNewestFirst, toOldestFirst)

-- | Result of single (new) header classification.
data ClassifyHeaderRes
    = CHContinues
      -- ^ Header is direct continuation of main chain (i.e. its
      -- parent is our tip).
    | CHAlternative
      -- ^ Header continues main or alternative chain, it's more
      -- difficult than tip.
    | CHUseless !Text
      -- ^ Header is useless.
    | CHInvalid !Text
      -- ^ Header is invalid.
    deriving (Show)

-- | Make `ClassifyHeaderRes` from list of error messages using
-- `CHRinvalid` constructor. Intended to be used with `VerificationRes`.
-- Note: this version forces computation of all error messages. It can be
-- made more efficient but less informative by using head, for example.
mkCHRinvalid :: [Text] -> ClassifyHeaderRes
mkCHRinvalid = CHInvalid . T.intercalate "; "

-- | Classify new header announced by some node. Result is represented
-- as ClassifyHeaderRes type.
classifyNewHeader
    :: forall m ssc. (MonadSlots m, DB.MonadBlockDB ssc m)
    => BlockHeader ssc -> m ClassifyHeaderRes
-- Genesis headers seem useless, we can create them by ourselves.
classifyNewHeader (Left _) = pure $ CHUseless "genesis header is useless"
classifyNewHeader (Right header) = do
    curSlot <- getCurrentSlot
    tipHeader <- DB.getTipHeader @ssc
    let tipEoS = getEpochOrSlot tipHeader
    let newHeaderEoS = getEpochOrSlot header
    let newHeaderSlot = header ^. headerSlotL
    let tip = headerHash tipHeader
    -- First of all we check whether header is from current slot and
    -- ignore it if it's not.
    pure $ if
        -- Checks on slots
        | maybe False (newHeaderSlot >) curSlot ->
            CHUseless $ sformat
               ("header is for future slot: our is "%build%
                ", header's is "%build)
               curSlot newHeaderSlot
        | newHeaderEoS <= tipEoS ->
            CHUseless $ sformat
               ("header's slot "%build%
                " is less or equal than our tip's slot "%build)
               newHeaderEoS tipEoS
        -- If header's parent is our tip, we verify it against tip's header.
        | tip == header ^. prevBlockL ->
            let vhp =
                    VerifyHeaderParams
                    { vhpPrevHeader = Just tipHeader
                    -- We don't verify whether header is from future,
                    -- because we already did it above. The principal
                    -- difference is that currently header from future
                    -- leads to 'CHUseless', but if we checked it
                    -- inside 'verifyHeader' it would be 'CHUseless'.
                    -- It's questionable though, maybe we will change
                    -- this decision.
                    , vhpCurrentSlot = Nothing
                    -- [CSL-1152] TODO:
                    -- we don't do these checks, but perhaps we can.
                    , vhpLeaders = Nothing
                    , vhpMaxSize = Nothing
                    , vhpVerifyNoUnknown = False
                    }
                verRes = verifyHeader vhp (Right header)
            in case verRes of
                   VerSuccess        -> CHContinues
                   VerFailure errors -> mkCHRinvalid errors
        -- If header's parent is not our tip, we check whether it's
        -- more difficult than our main chain.
        | tipHeader ^. difficultyL < header ^. difficultyL -> CHAlternative
        -- If header can't continue main chain and is not more
        -- difficult than main chain, it's useless.
        | otherwise ->
            CHUseless $
            "header doesn't continue main chain and is not more difficult"

-- | Result of multiple headers classification.
data ClassifyHeadersRes ssc
    = CHsValid (BlockHeader ssc)   -- ^ Header list can be applied,
                                   --    LCA child attached.
    | CHsUseless !Text             -- ^ Header is useless.
    | CHsInvalid !Text             -- ^ Header is invalid.
    deriving (Show)

-- | Classify headers received in response to 'GetHeaders' message.
--
-- * If there are any errors in chain of headers, CHsInvalid is returned.
-- * If chain of headers is a valid continuation or alternative branch,
--    lca child is returned.
-- * If chain of headers forks from our main chain too much, CHsUseless
--    is returned, because paper suggests doing so.
-- * CHsUseless is also returned if we aren't too far behind the current slot
--    (i.e. if 'needRecovery' is false) but the newest header in the list isn't
--    from the current slot. See CSL-177.
classifyHeaders ::
       forall ssc m.
       ( DB.MonadBlockDB ssc m
       , MonadSlots m
       , MonadCatch m
       , WithLogger m
       )
    => Bool -- recovery in progress?
    -> NewestFirst NE (BlockHeader ssc)
    -> m (ClassifyHeadersRes ssc)
<<<<<<< HEAD
classifyHeaders headers = do
    tipHeader <- DB.getTipHeader @ssc
=======
classifyHeaders inRecovery headers = do
    tipHeader <- DB.getTipHeader @(Block ssc)
>>>>>>> 98b9ace0
    let tip = headerHash tipHeader
    haveOldestParent <- isJust <$> DB.blkGetHeader @ssc oldestParentHash
    let headersValid = isVerSuccess $
                       verifyHeaders (headers & _Wrapped %~ toList)
    mbCurrentSlot <- getCurrentSlot
    let newestHeaderConvertedSlot =
            case newestHeader ^. epochOrSlotG of
                EpochOrSlot (Left e)  -> SlotId e minBound
                EpochOrSlot (Right s) -> s
    if | not headersValid ->
             pure $ CHsInvalid "Header chain is invalid"
       | not haveOldestParent ->
             pure $ CHsInvalid
                 "Didn't manage to find block corresponding to parent \
                 \of oldest element in chain (should be one of checkpoints)"
       | newestHash == headerHash tip ->
             pure $ CHsUseless "Newest hash is the same as our tip"
       | newestHeader ^. difficultyL <= tipHeader ^. difficultyL ->
             pure $ CHsUseless
                 "Newest hash difficulty is not greater than our tip's"
       | Just currentSlot <- mbCurrentSlot,
         not inRecovery,
         newestHeaderConvertedSlot /= currentSlot ->
             pure $ CHsUseless $ sformat
                 ("Newest header is from slot "%build%", but current slot"%
                  " is "%build%" (and we're not in recovery mode)")
                 (newestHeader ^. epochOrSlotG) currentSlot
       | otherwise -> fromMaybe uselessGeneral <$> processClassify tipHeader
  where
    newestHeader = headers ^. _Wrapped . _neHead
    newestHash = headerHash newestHeader
    oldestParentHash = headers ^. _Wrapped . _neLast . prevBlockL
    uselessGeneral =
        CHsUseless "Couldn't find lca -- maybe db state updated in the process"
    processClassify tipHeader = runMaybeT $ do
        lift $ logDebug $
            sformat ("Classifying headers: "%listJson) $ map (view headerHashG) headers
        lca <-
            MaybeT . DB.blkGetHeader =<<
            MaybeT (lcaWithMainChain $ toOldestFirst headers)
        let depthDiff :: BlockCount
            depthDiff = getChainDifficulty (tipHeader ^. difficultyL) -
                        getChainDifficulty (lca ^. difficultyL)
        lcaChild <- MaybeT $ pure $
            find (\bh -> bh ^. prevBlockL == headerHash lca) headers
        pure $ if
            | hash lca == hash tipHeader -> CHsValid lcaChild
            | depthDiff < 0 -> error "classifyHeaders@depthDiff is negative"
            | depthDiff > blkSecurityParam ->
                  CHsUseless $
                  sformat ("Difficulty difference of (tip,lca) is "%int%
                           " which is more than blkSecurityParam = "%int)
                          depthDiff blkSecurityParam
            | otherwise -> CHsValid lcaChild

-- | Given a set of checkpoints @c@ to stop at and a terminating
-- header hash @h@, we take @h@ block (or tip if latter is @Nothing@)
-- and fetch the blocks until one of checkpoints is encountered. In
-- case we got deeper than 'recoveryHeadersMessage', we return
-- 'recoveryHeadersMessage' headers starting from the the newest
-- checkpoint that's in our main chain to the newest ones.
getHeadersFromManyTo
    :: forall ssc m.
       (DB.MonadBlockDB ssc m, WithLogger m, MonadError Text m)
    => NonEmpty HeaderHash  -- ^ Checkpoints; not guaranteed to be
                            --   in any particular order
    -> Maybe HeaderHash
    -> m (NewestFirst NE (BlockHeader ssc))
getHeadersFromManyTo checkpoints startM = do
    logDebug $
        sformat ("getHeadersFromManyTo: "%listJson%", start: "%build)
                checkpoints startM
    validCheckpoints <- noteM "Failed to retrieve checkpoints" $
        nonEmpty . catMaybes <$>
        mapM (DB.blkGetHeader @ssc) (toList checkpoints)
    tip <- GS.getTip
    unless (all ((/= tip) . headerHash) validCheckpoints) $
        throwError "Found checkpoint that is equal to our tip"
    let startFrom = fromMaybe tip startM
        isCheckpoint bh =
            any (\c -> bh ^. headerHashG == c ^. headerHashG) validCheckpoints
        parentIsCheckpoint bh =
            any (\c -> bh ^. prevBlockL == c ^. headerHashG) validCheckpoints
        whileCond bh = not (isCheckpoint bh)
    headers <- noteM "Failed to load headers by depth" . fmap (_Wrapped nonEmpty) $
        DB.loadHeadersByDepthWhile whileCond recoveryHeadersMessage startFrom
    let newestH = headers ^. _Wrapped . _neHead
        oldestH = headers ^. _Wrapped . _neLast
    logDebug $
        sformat ("getHeadersFromManyTo: retrieved headers, oldest is "
                % build % ", newest is " % build) oldestH newestH
    if parentIsCheckpoint oldestH
    then pure headers
    else do
        logDebug $ "getHeadersFromManyTo: giving headers in recovery mode"
        inMainCheckpoints <-
            noteM "Filtered set of valid checkpoints is empty" $ nonEmpty <$>
            filterM (GS.isBlockInMainChain . headerHash)
                    (toList validCheckpoints)
        logDebug $ "getHeadersFromManyTo: got checkpoints in main chain"
        let lowestCheckpoint =
                maximumBy (comparing getEpochOrSlot) inMainCheckpoints
            loadUpCond _ h = h < recoveryHeadersMessage
        up <- GS.loadHeadersUpWhile lowestCheckpoint loadUpCond
        res <- noteM "loadHeadersUpWhile returned empty list" $
            pure $ _Wrapped nonEmpty (toNewestFirst $ over _Wrapped (drop 1) up)
        logDebug $ "getHeadersFromManyTo: loaded non-empty list of headers, returning"
        pure res
  where
    noteM :: (MonadError e n) => e -> n (Maybe a) -> n a
    noteM reason action = note reason =<< action

-- | Given a starting point hash (we take tip if it's not in storage)
-- it returns not more than 'blkSecurityParam' blocks distributed
-- exponentially base 2 relatively to the depth in the blockchain.
getHeadersOlderExp
    :: forall ssc m.
       (MonadDBRead m, SscHelpersClass ssc)
    => Maybe HeaderHash -> m (OldestFirst NE HeaderHash)
getHeadersOlderExp upto = do
    tip <- GS.getTip
    let upToReal = fromMaybe tip upto
    -- Using 'blkSecurityParam + 1' because fork can happen on k+1th one.
<<<<<<< HEAD
    allHeaders <-
        toOldestFirst <$>
        DB.loadHeadersByDepth @ssc (blkSecurityParam + 1) upToReal
    pure $ OldestFirst $
        selectIndices
            (getOldestFirst (map headerHash allHeaders))
            (twoPowers $ length allHeaders)
=======
    (allHeaders :: NewestFirst [] (BlockHeader ssc)) <-
        -- loadHeadersByDepth always returns nonempty list unless you
        -- pass depth 0 (we pass k+1). It throws if upToReal is
        -- absent. So it either throws or returns nonempty.
        DB.loadHeadersByDepth @ssc (blkSecurityParam + 1) upToReal
    let toNE = fromMaybe (error "getHeadersOlderExp: couldn't create nonempty") .
               nonEmpty
    let selectedHashes :: NewestFirst [] HeaderHash
        selectedHashes =
            fmap headerHash allHeaders &
                _Wrapped %~ selectIndices (twoPowers $ length allHeaders)

    pure . toOldestFirst . (_Wrapped %~ toNE) $ selectedHashes

>>>>>>> 98b9ace0
  where
    -- For given n, select indices from start so they decrease as
    -- power of 2. Also include last element of the list.
    --
    -- λ> twoPowers 0 ⇒ []
    -- λ> twoPowers 1 ⇒ [0]
    -- λ> twoPowers 5 ⇒ [0,1,3,4]
    -- λ> twoPowers 7 ⇒ [0,1,3,6]
    -- λ> twoPowers 19 ⇒ [0,1,3,7,15,18]
    twoPowers n
        | n < 0 = error $ "getHeadersOlderExp#twoPowers called w/" <> show n
    twoPowers 0 = []
    twoPowers 1 = [0]
    twoPowers n = (takeWhile (< (n - 1)) $ map pred $ 1 : iterate (* 2) 2) ++ [n - 1]
    -- Effectively do @!i@ for any @i@ from the index list applied to
    -- source list. Index list _must_ be increasing.
    --
    -- λ> selectIndices [0, 5, 8] "123456789"
    -- "169"
    -- λ> selectIndices [4] "123456789"
    -- "5"
    selectIndices :: [Int] -> [a] -> [a]
    selectIndices ixs elems  =
        let selGo _ [] _ = []
            selGo [] _ _ = []
            selGo ee@(e:es) ii@(i:is) skipped
                | skipped == i = e : selGo ee is skipped
                | otherwise = selGo es ii $ succ skipped
        in selGo elems ixs 0

-- CSL-396 don't load all the blocks into memory at once
-- | Given @from@ and @to@ headers where @from@ is older (not strict)
-- than @to@, and valid chain in between can be found, headers in
-- range @[from..to]@ will be found.
getHeadersFromToIncl
    :: forall ssc m .
       (MonadDBRead m, SscHelpersClass ssc)
    => HeaderHash -> HeaderHash -> m (Maybe (OldestFirst NE HeaderHash))
getHeadersFromToIncl older newer = runMaybeT . fmap OldestFirst $ do
    -- oldest and newest blocks do exist
    start <- MaybeT $ DB.blkGetHeader @ssc newer
    end   <- MaybeT $ DB.blkGetHeader @ssc older
    guard $ getEpochOrSlot start >= getEpochOrSlot end
    let lowerBound = getEpochOrSlot end
    if newer == older
    then pure $ one newer
    else loadHeadersDo lowerBound (one newer) $ start ^. prevBlockL
  where
    loadHeadersDo
        :: EpochOrSlot
        -> NonEmpty HeaderHash
        -> HeaderHash
        -> MaybeT m (NonEmpty HeaderHash)
    loadHeadersDo lowerBound hashes nextHash
        | nextHash == genesisHash = mzero
        | nextHash == older = pure $ nextHash <| hashes
        | otherwise = do
            nextHeader <- MaybeT $ (DB.blkGetHeader @ssc) nextHash
            guard $ getEpochOrSlot nextHeader > lowerBound
            -- hashes are being prepended so the oldest hash will be the last
            -- one to be prepended and thus the order is OldestFirst
            loadHeadersDo lowerBound (nextHash <| hashes) (nextHeader ^. prevBlockL)<|MERGE_RESOLUTION|>--- conflicted
+++ resolved
@@ -25,13 +25,8 @@
 import           Serokell.Util.Verify      (VerificationRes (..), isVerSuccess)
 import           System.Wlog               (WithLogger, logDebug)
 
-<<<<<<< HEAD
 import           Pos.Block.Core            (BlockHeader)
 import           Pos.Block.Logic.Util      (lcaWithMainChain, needRecovery)
-=======
-import           Pos.Block.Core            (Block, BlockHeader)
-import           Pos.Block.Logic.Util      (lcaWithMainChain)
->>>>>>> 98b9ace0
 import           Pos.Block.Pure            (VerifyHeaderParams (..), verifyHeader,
                                             verifyHeaders)
 import           Pos.Constants             (blkSecurityParam, genesisHash,
@@ -161,13 +156,8 @@
     => Bool -- recovery in progress?
     -> NewestFirst NE (BlockHeader ssc)
     -> m (ClassifyHeadersRes ssc)
-<<<<<<< HEAD
-classifyHeaders headers = do
+classifyHeaders inRecovery headers = do
     tipHeader <- DB.getTipHeader @ssc
-=======
-classifyHeaders inRecovery headers = do
-    tipHeader <- DB.getTipHeader @(Block ssc)
->>>>>>> 98b9ace0
     let tip = headerHash tipHeader
     haveOldestParent <- isJust <$> DB.blkGetHeader @ssc oldestParentHash
     let headersValid = isVerSuccess $
@@ -291,15 +281,6 @@
     tip <- GS.getTip
     let upToReal = fromMaybe tip upto
     -- Using 'blkSecurityParam + 1' because fork can happen on k+1th one.
-<<<<<<< HEAD
-    allHeaders <-
-        toOldestFirst <$>
-        DB.loadHeadersByDepth @ssc (blkSecurityParam + 1) upToReal
-    pure $ OldestFirst $
-        selectIndices
-            (getOldestFirst (map headerHash allHeaders))
-            (twoPowers $ length allHeaders)
-=======
     (allHeaders :: NewestFirst [] (BlockHeader ssc)) <-
         -- loadHeadersByDepth always returns nonempty list unless you
         -- pass depth 0 (we pass k+1). It throws if upToReal is
@@ -313,8 +294,6 @@
                 _Wrapped %~ selectIndices (twoPowers $ length allHeaders)
 
     pure . toOldestFirst . (_Wrapped %~ toNE) $ selectedHashes
-
->>>>>>> 98b9ace0
   where
     -- For given n, select indices from start so they decrease as
     -- power of 2. Also include last element of the list.
