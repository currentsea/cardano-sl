{-# LANGUAGE FlexibleContexts       #-}
{-# LANGUAGE FlexibleInstances      #-}
{-# LANGUAGE FunctionalDependencies #-}
{-# LANGUAGE MultiParamTypeClasses  #-}
{-# LANGUAGE Rank2Types             #-}
{-# LANGUAGE ScopedTypeVariables    #-}
{-# LANGUAGE TemplateHaskell        #-}
{-# LANGUAGE TypeApplications       #-}
{-# LANGUAGE TypeFamilies           #-}
{-# LANGUAGE UndecidableInstances   #-}
{-# LANGUAGE ViewPatterns           #-}
{-# OPTIONS_GHC -fno-warn-redundant-constraints #-}

-- | Storage with node local state which should be persistent.

module Pos.State.Storage
       (
         Storage
       , storageFromUtxo

       , Query
       , getBlock
       , getHeadBlock
       , getGlobalSscPayload
       , getLeaders
       , getLocalTxs
       , getLocalSscPayload
       , getOurShares
       , getParticipants
       , getThreshold
       , getToken
       , mayBlockBeUseful

       , ProcessBlockRes (..)
       , ProcessTxRes (..)

       , Update
       , createNewBlock
       , processBlock
       , processNewSlot
       , processSscMessage
       , processTx
       , setToken

       , newStatRecord
       , getStatRecords
       ) where

import           Control.Lens            (makeClassy, use, view, (.=), (^.))
import           Control.Monad.TM        ((.=<<.))
import           Data.Acid               ()
import           Data.Default            (Default, def)
import           Data.List.NonEmpty      (NonEmpty ((:|)))
import           Data.SafeCopy           (SafeCopy (..), contain, safeGet, safePut)
import           Data.Tagged             (untag)
import           Formatting              (build, sformat, (%))
import           Serokell.AcidState      ()
import           Serokell.Util           (VerificationRes (..))
import           Universum

import           Pos.Constants           (k)
import           Pos.Crypto              (PublicKey, SecretKey, Share, Threshold,
                                          VssKeyPair, VssPublicKey)
import           Pos.Ssc.Class.Storage   (HasSscStorage (..), SscStorageClass (..))
import           Pos.Ssc.Class.Types     (SscTypes (..))
import           Pos.State.Storage.Block (BlockStorage, HasBlockStorage (blockStorage),
                                          blkCleanUp, blkCreateGenesisBlock,
                                          blkCreateNewBlock, blkProcessBlock, blkRollback,
                                          blkSetHead, getBlock, getHeadBlock, getLeaders,
                                          getSlotDepth, mayBlockBeUseful)
<<<<<<< HEAD
import qualified Pos.State.Storage.Mpc   as Mpc
import           Pos.State.Storage.Stats (HasStatsData (statsData), StatsData,
                                          getStatRecords, newStatRecord)
=======
import           Pos.State.Storage.Stats (HasStatsData (statsData), IdTimestamp (..),
                                          StatsData, addStatRecord, getStatRecords)
>>>>>>> a475f81b
import           Pos.State.Storage.Tx    (HasTxStorage (txStorage), TxStorage,
                                          getLocalTxs, getUtxoByDepth, processTx,
                                          txApplyBlocks, txRollback, txStorageFromUtxo,
                                          txVerifyBlocks)
import           Pos.State.Storage.Types (AltChain, ProcessBlockRes (..),
                                          ProcessTxRes (..), mkPBRabort)
import           Pos.Types               (Block, EpochIndex, GenesisBlock, MainBlock,
                                          SlotId (..), SlotLeaders, Utxo, blockMpc,
                                          blockSlot, blockTxs, epochIndexL, flattenSlotId,
                                          gbHeader, headerHashG, unflattenSlotId,
                                          verifyTxAlone)
import           Pos.Util                (readerToState, _neLast)

type Query  ssc a = forall m . (SscTypes ssc, MonadReader (Storage ssc) m) => m a
type Update ssc a = forall m . (SscTypes ssc, MonadState (Storage ssc) m) => m a

data Storage ssc = Storage
    { -- | State of MPC.
      __mpcStorage   :: !(SscStorage ssc)
    , -- | Transactions part of /static-state/.
      __txStorage    :: !TxStorage
    , -- | Blockchain part of /static-state/.
      __blockStorage :: !(BlockStorage ssc)
    , -- | Id of last seen slot.
      _slotId        :: !SlotId
    , -- | Statistical data
      __statsData    :: !StatsData
    }

makeClassy ''Storage
instance SscTypes ssc => SafeCopy (Storage ssc) where
    putCopy Storage {..} =
        contain $
        do safePut __mpcStorage
           safePut __txStorage
           safePut __blockStorage
           safePut _slotId
           safePut __statsData
    getCopy =
        contain $
        do __mpcStorage <- safeGet
           __txStorage <- safeGet
           __blockStorage <- safeGet
           _slotId <- safeGet
           __statsData <- safeGet
           return $! Storage {..}

instance HasSscStorage ssc (Storage ssc) where
    sscStorage = _mpcStorage
instance HasTxStorage (Storage ssc) where
    txStorage = _txStorage
instance HasBlockStorage (Storage ssc) ssc where
    blockStorage = _blockStorage
instance HasStatsData (Storage ssc) where
    statsData = _statsData

instance (SscTypes ssc, Default (SscStorage ssc)) => Default (Storage ssc) where
    def =
        Storage
        { __mpcStorage = def
        , __txStorage = def
        , __blockStorage = def
        , _slotId = unflattenSlotId 0
        , __statsData = def
        }

-- | Create default storage with specified utxo
storageFromUtxo
    :: (SscTypes ssc, Default (SscStorage ssc))
    => Utxo -> (Storage ssc)
storageFromUtxo u = def {__txStorage = txStorageFromUtxo u}

getHeadSlot :: Query ssc (Either EpochIndex SlotId)
getHeadSlot = bimap (view epochIndexL) (view blockSlot) <$> getHeadBlock

getLocalSscPayload
    :: forall ssc.
       SscStorageClass ssc
    => Query ssc (SscPayload ssc)
getLocalSscPayload = sscGetLocalPayload @ ssc

getGlobalSscPayload
    :: forall ssc.
       SscStorageClass ssc
    => Query ssc (SscPayload ssc)
getGlobalSscPayload = sscGetGlobalPayload @ ssc

getToken
    :: forall ssc.
       SscStorageClass ssc
    => Query ssc (Maybe (SscToken ssc))
getToken = sscGetToken @ ssc

getOurShares
    :: forall ssc.
       SscStorageClass ssc
    => VssKeyPair -- ^ Our VSS key
    -> Integer -- ^ Random generator seed (needed for 'decryptShare')
    -> Query ssc (HashMap PublicKey Share)
getOurShares = sscGetOurShares @ ssc

-- | Create a new block on top of best chain if possible.
-- Block can be created if:
-- • we know genesis block for epoch from given SlotId
-- • last known block is not more than k slots away from
-- given SlotId
createNewBlock
    :: SscStorageClass ssc
    => SecretKey -> SlotId -> Update ssc (Maybe (MainBlock ssc))
createNewBlock sk sId = do
    ifM (readerToState (canCreateBlock sId))
        (Just <$> createNewBlockDo sk sId)
        (pure Nothing)

createNewBlockDo
    :: forall ssc.
       SscStorageClass ssc
    => SecretKey -> SlotId -> Update ssc (MainBlock ssc)
createNewBlockDo sk sId = do
    txs <- readerToState $ toList <$> getLocalTxs
    mpcData <- readerToState (sscGetLocalPayload @ ssc)
    blk <- blkCreateNewBlock sk sId txs mpcData
    let blocks = Right blk :| []
    sscApplyBlocks blocks
    blk <$ txApplyBlocks blocks

canCreateBlock :: SlotId -> Query ssc Bool
canCreateBlock sId = do
    maxSlotId <- canCreateBlockMax
    --identity $! traceM $ "[~~~~~~] canCreateBlock: slotId=" <> pretty slotId <> " < max=" <> pretty max <> " = " <> show (flattenSlotId slotId < flattenSlotId max)
    return (sId <= maxSlotId)
  where
    canCreateBlockMax = addKSafe . either (`SlotId` 0) identity <$> getHeadSlot
    addKSafe si = si {siSlot = min (6 * k - 1) (siSlot si + k)}

-- | Do all necessary changes when a block is received.
processBlock
    :: forall ssc.
       SscStorageClass ssc
    => SlotId -> Block ssc -> Update ssc (ProcessBlockRes ssc)
processBlock curSlotId blk = do
    -- TODO: I guess these checks should be part of block verification actually.
    let verifyMpc mainBlk =
            untag @ssc sscVerifyPayload (mainBlk ^. gbHeader) (mainBlk ^. blockMpc)
    let mpcRes = either (const mempty) verifyMpc blk
    let txs =
            case blk of
                Left _        -> []
                Right mainBlk -> toList $ mainBlk ^. blockTxs
    let txRes = foldMap verifyTxAlone txs
    case mpcRes <> txRes of
        VerSuccess        -> processBlockDo curSlotId blk
        VerFailure errors -> return $ mkPBRabort errors

processBlockDo
    :: forall ssc.
       SscStorageClass ssc
    => SlotId -> Block ssc -> Update ssc (ProcessBlockRes ssc)
processBlockDo curSlotId blk = do
    r <- blkProcessBlock curSlotId blk
    case r of
        PBRgood (toRollback, chain) -> do
            mpcRes <- readerToState $ (sscVerifyBlocks @ ssc) toRollback chain
            txRes <- readerToState $ txVerifyBlocks toRollback chain
            case mpcRes <> txRes of
                VerSuccess        -> processBlockFinally toRollback chain
                VerFailure errors -> return $ mkPBRabort errors
        -- if we need block which we already know, we just use it
        PBRmore h ->
            maybe (pure r) (processBlockDo curSlotId) =<<
            readerToState (getBlock h)
        _ -> return r

-- At this point all checks have been passed and we know that we can
-- adopt this AltChain.
processBlockFinally :: forall ssc . SscStorageClass ssc => Word
                    -> AltChain ssc
                    -> Update ssc (ProcessBlockRes ssc)
processBlockFinally toRollback blocks = do
    (sscRollback @ ssc) toRollback
    (sscApplyBlocks @ ssc) blocks
    txRollback toRollback
    txApplyBlocks blocks
    blkRollback toRollback
    blkSetHead (blocks ^. _neLast . headerHashG)
    knownEpoch <- use (slotId . epochIndexL)
    -- When we adopt alternative chain, it may revert genesis block
    -- already created for current epoch. And we will be in situation
    -- where best chain doesn't have genesis block for current epoch.
    -- If then we need to create block in current epoch, it will be
    -- definitely invalid. To prevent it we create genesis block after
    -- possible revert. Note that createGenesisBlock function will
    -- create block only for epoch which is one more than epoch of
    -- head, so we don't perform such check here.  Also note that it
    -- is not strictly necessary, because we have `canCreateBlock`
    -- which prevents us from creating block when we are not ready,
    -- but it is still good as an optimization. Even if later we see
    -- that there were other valid blocks in old epoch, we will
    -- replace chain and everything will be fine.
    _ <- createGenesisBlock knownEpoch
    return $ PBRgood (toRollback, blocks)

-- | Do all necessary changes when new slot starts.
processNewSlot
    :: forall ssc.
       SscStorageClass ssc
    => SlotId -> Update ssc (Maybe (GenesisBlock ssc))
processNewSlot sId = do
    knownSlot <- use slotId
    if sId > knownSlot
       then processNewSlotDo sId
       else pure Nothing

processNewSlotDo
    :: forall ssc .
       SscStorageClass ssc
    => SlotId -> Update ssc (Maybe (GenesisBlock ssc))
processNewSlotDo sId@SlotId {..} = do
    slotId .= sId
    mGenBlock <-
      if siSlot == 0
         then (createGenesisBlock @ ssc) siEpoch
         else pure Nothing
    blkCleanUp sId
    (sscPrepareToNewSlot @ ssc) sId $> mGenBlock

-- We create genesis block for i-th epoch when head of currently known
-- best chain is MainBlock corresponding to one of last `k` slots of
-- (i - 1)-th epoch. Main check is that epoch is (last stored epoch +
-- 1), but we also don't want to create genesis block on top of blocks
-- from previous epoch which are not from last k slots, because it's
-- practically impossible for them to be valid.
shouldCreateGenesisBlock :: EpochIndex -> Query ssc Bool
-- Genesis block for 0-th epoch is hardcoded.
shouldCreateGenesisBlock 0 = pure False
shouldCreateGenesisBlock epoch = doCheckSoft . either (`SlotId` 0) identity <$> getHeadSlot
  where
    -- While we are in process of active development, practically impossible
    -- situations can happen, so we take them into account. We will think about
    -- this check later.
    doCheckSoft SlotId {..} = siEpoch == epoch - 1
    -- TODO add logWarning on `doCheckStrict` failing
    -- doCheckStrict SlotId {..} = siEpoch == epoch - 1 && siSlot >= 5 * k

createGenesisBlock
    :: forall ssc.
       SscStorageClass ssc
    => EpochIndex -> Update ssc (Maybe (GenesisBlock ssc))
createGenesisBlock epoch = do
    --readerToState getHeadSlot >>= \hs ->
    --  identity $! traceM $ "[~~~~~~] createGenesisBlock: epoch="
    --                       <> pretty epoch <> ", headSlot=" <> pretty (either (`SlotId` 0) identity hs)
    ifM (readerToState $ shouldCreateGenesisBlock epoch)
        (Just <$> createGenesisBlockDo epoch)
        (pure Nothing)

createGenesisBlockDo
    :: forall ssc.
       SscStorageClass ssc
    => EpochIndex -> Update ssc (GenesisBlock ssc)
createGenesisBlockDo epoch = do
    --traceMpcLastVer
    leaders <- readerToState $ calculateLeaders epoch
    genBlock <- blkCreateGenesisBlock epoch leaders
    -- Genesis block contains no transactions,
    --    so we should update only MPC
    sscApplyBlocks $ Left genBlock :| []
    pure genBlock

calculateLeaders
    :: forall ssc.
       SscStorageClass ssc
    => EpochIndex -> Query ssc SlotLeaders
calculateLeaders epoch = do
    depth <- fromMaybe onErrorGetDepth <$> getMpcCrucialDepth epoch
    utxo <- fromMaybe onErrorGetUtxo <$> getUtxoByDepth depth
    -- TODO: overall 'calculateLeadersDo' gets utxo twice, could be optimised
    threshold <- fromMaybe onErrorGetThreshold <$> getThreshold epoch
    either onErrorCalcLeaders identity <$> (sscCalculateLeaders @ ssc) utxo threshold
  where
    onErrorGetDepth =
        panic "Depth of MPC crucial slot isn't reasonable"
    onErrorGetUtxo =
        panic "Failed to get utxo necessary for leaders calculation"
    onErrorGetThreshold =
        panic "Failed to get threshold necessary for leaders calculation"
    onErrorCalcLeaders e =
        panic (sformat ("Leaders calculation reported error: " % build) e)

-- | Get keys of nodes participating in an epoch. A node participates if,
-- when there were 'k' slots left before the end of the previous epoch, both
-- of these were true:
--
--   1. It was a stakeholder.
--   2. It had already sent us its VSS key by that time.
getParticipants
    :: forall ssc.
       SscStorageClass ssc
    => EpochIndex -> Query ssc (Maybe (NonEmpty VssPublicKey))
getParticipants epoch = do
    mDepth <- getMpcCrucialDepth epoch
    mUtxo <- getUtxoByDepth .=<<. mDepth
    case (,) <$> mDepth <*> mUtxo of
        Nothing            -> return Nothing
        Just (depth, utxo) -> (sscGetParticipants @ ssc) depth utxo

-- slot such that data after it is used for MPC in given epoch
mpcCrucialSlot :: EpochIndex -> SlotId
mpcCrucialSlot 0     = SlotId {siEpoch = 0, siSlot = 0}
mpcCrucialSlot epoch = SlotId {siEpoch = epoch - 1, siSlot = 5 * k - 1}

getMpcCrucialDepth :: EpochIndex -> Query ssc (Maybe Word)
getMpcCrucialDepth epoch = do
    let crucialSlot = mpcCrucialSlot epoch
    (depth, slot) <- getSlotDepth crucialSlot
    if flattenSlotId slot + 2 * k < flattenSlotId (SlotId epoch 0)
        then return Nothing
        else return (Just depth)

getThreshold :: forall ssc . SscStorageClass ssc => EpochIndex -> Query ssc (Maybe Threshold)
getThreshold epoch = do
    fmap getThresholdImpl <$> (getParticipants @ ssc) epoch
  where
    getThresholdImpl (length -> len) = fromIntegral $ len `div` 2 + len `mod` 2

processSscMessage
    :: forall ssc.
       SscStorageClass ssc
    => SscMessage ssc -> Update ssc Bool
processSscMessage = sscProcessMessage @ ssc

setToken
    :: forall ssc.
       SscStorageClass ssc
    => SscToken ssc -> Update ssc ()
setToken = sscSetToken @ ssc<|MERGE_RESOLUTION|>--- conflicted
+++ resolved
@@ -68,14 +68,8 @@
                                           blkCreateNewBlock, blkProcessBlock, blkRollback,
                                           blkSetHead, getBlock, getHeadBlock, getLeaders,
                                           getSlotDepth, mayBlockBeUseful)
-<<<<<<< HEAD
-import qualified Pos.State.Storage.Mpc   as Mpc
 import           Pos.State.Storage.Stats (HasStatsData (statsData), StatsData,
                                           getStatRecords, newStatRecord)
-=======
-import           Pos.State.Storage.Stats (HasStatsData (statsData), IdTimestamp (..),
-                                          StatsData, addStatRecord, getStatRecords)
->>>>>>> a475f81b
 import           Pos.State.Storage.Tx    (HasTxStorage (txStorage), TxStorage,
                                           getLocalTxs, getUtxoByDepth, processTx,
                                           txApplyBlocks, txRollback, txStorageFromUtxo,
