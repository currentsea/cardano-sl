-- | Functions for operating with transactions

{-# LANGUAGE RankNTypes #-}

module Pos.Communication.Tx
       ( TxMode
       , submitTx
       , submitMTx
       , submitRedemptionTx
       , submitTxRaw
       , sendTxOuts
       ) where

import           Control.Monad.Except       (runExceptT)
import           Formatting                 (build, sformat, (%))
import           Mockable                   (MonadMockable)
import           System.Wlog                (logInfo)
import           Universum

import           Pos.Binary                 ()
import           Pos.Client.Txp.Balances    (MonadBalances (..), getOwnUtxo)
import           Pos.Client.Txp.History     (MonadTxHistory (..))
import           Pos.Client.Txp.Util        (TxCreateMode, TxError (..), createMTx,
                                             createRedemptionTx, createTx,
                                             overrideTxDistrBoot)
import           Pos.Communication.Methods  (sendTx)
import           Pos.Communication.Protocol (OutSpecs, EnqueueMsg)
import           Pos.Communication.Specs    (createOutSpecs)
import           Pos.Communication.Types    (InvOrDataTK)
import           Pos.Crypto                 (RedeemSecretKey, SafeSigner, hash,
                                             redeemToPublic, safeToPublic)
import           Pos.DB.Class               (MonadGState)
import           Pos.Txp.Core               (TxAux (..), TxId, TxOut (..), TxOutAux (..),
                                             txaF)
import           Pos.Txp.Network.Types      (TxMsgContents (..))
import           Pos.Types                  (Address, Coin, makePubKeyAddress,
                                             makeRedeemAddress, mkCoin, unsafeAddCoin)
import           Pos.Util.Util              (eitherToThrow)
import           Pos.WorkMode.Class         (MinWorkMode)

type TxMode ssc ctx m
    = ( MinWorkMode m
      , MonadBalances m
      , MonadTxHistory ssc m
      , MonadMockable m
      , MonadMask m
      , MonadThrow m
      , TxCreateMode ctx m
      )

submitAndSave
<<<<<<< HEAD
    :: TxMode ssc m
    => EnqueueMsg m -> TxAux -> m TxAux
submitAndSave enqueue txAux@TxAux {..} = do
=======
    :: TxMode ssc ctx m
    => SendActions m -> [NodeId] -> TxAux -> m TxAux
submitAndSave sendActions na txAux@TxAux {..} = do
>>>>>>> 79b0351a
    let txId = hash taTx
    submitTxRaw enqueue txAux
    saveTx (txId, txAux)
    return txAux

-- | Construct Tx using multiple secret keys and given list of desired outputs.
submitMTx
<<<<<<< HEAD
    :: TxMode ssc m
    => EnqueueMsg m
=======
    :: TxMode ssc ctx m
    => SendActions m
>>>>>>> 79b0351a
    -> NonEmpty (SafeSigner, Address)
    -> NonEmpty TxOutAux
    -> m TxAux
submitMTx enqueue hdwSigner outputs = do
    let addrs = map snd $ toList hdwSigner
    utxo <- getOwnUtxos addrs
    txw <- eitherToThrow TxError $
           createMTx utxo hdwSigner outputs
    submitAndSave enqueue txw

-- | Construct Tx using secret key and given list of desired outputs
submitTx
<<<<<<< HEAD
    :: TxMode ssc m
    => EnqueueMsg m
=======
    :: TxMode ssc ctx m
    => SendActions m
>>>>>>> 79b0351a
    -> SafeSigner
    -> NonEmpty TxOutAux
    -> m TxAux
submitTx enqueue ss outputs = do
    utxo <- getOwnUtxos . one $ makePubKeyAddress (safeToPublic ss)
<<<<<<< HEAD
    txw <- eitherToThrow TxError $
           createTx utxo ss outputs
    submitAndSave enqueue txw

-- | Construct redemption Tx using redemption secret key and a output address
submitRedemptionTx
    :: TxMode ssc m
    => EnqueueMsg m
=======
    createTx utxo ss outputs >>= \case
        Left e -> throwM (TxError e)
        Right txw -> submitAndSave sendActions na txw

-- | Construct redemption Tx using redemption secret key and a output address
submitRedemptionTx
    :: TxMode ssc ctx m
    => SendActions m
>>>>>>> 79b0351a
    -> RedeemSecretKey
    -> Address
    -> m (TxAux, Address, Coin)
submitRedemptionTx enqueue rsk output = do
    let redeemAddress = makeRedeemAddress $ redeemToPublic rsk
    utxo <- getOwnUtxo redeemAddress
    let addCoin c = unsafeAddCoin c . txOutValue . toaOut
        redeemBalance = foldl' addCoin (mkCoin 0) utxo
        txOuts0 = one $
            TxOutAux {toaOut = TxOut output redeemBalance, toaDistr = []}
<<<<<<< HEAD
    when (redeemBalance == mkCoin 0) $
        throwM . TxError $ "Redeem balance is 0"
    txw <- eitherToThrow TxError $
           createRedemptionTx utxo rsk txouts
    txAux <- submitAndSave enqueue txw
=======
    when (redeemBalance == mkCoin 0) $ throwM . TxError $ "Redeem balance is 0"
    txOuts <- eitherToThrow TxError =<< runExceptT (overrideTxDistrBoot txOuts0)
    txw <- eitherToThrow TxError $ createRedemptionTx utxo rsk txOuts
    txAux <- submitAndSave sendActions na txw
>>>>>>> 79b0351a
    pure (txAux, redeemAddress, redeemBalance)

-- | Send the ready-to-use transaction
submitTxRaw
    :: (MinWorkMode m, MonadGState m, MonadThrow m)
    => EnqueueMsg m -> TxAux -> m ()
submitTxRaw enqueue txAux@TxAux {..} = do
    let txId = hash taTx
    logInfo $ sformat ("Submitting transaction: "%txaF) txAux
    logInfo $ sformat ("Transaction id: "%build) txId
    sendTx enqueue txAux

sendTxOuts :: OutSpecs
sendTxOuts = createOutSpecs (Proxy :: Proxy (InvOrDataTK TxId TxMsgContents))<|MERGE_RESOLUTION|>--- conflicted
+++ resolved
@@ -49,15 +49,9 @@
       )
 
 submitAndSave
-<<<<<<< HEAD
-    :: TxMode ssc m
+    :: TxMode ssc ctx m
     => EnqueueMsg m -> TxAux -> m TxAux
 submitAndSave enqueue txAux@TxAux {..} = do
-=======
-    :: TxMode ssc ctx m
-    => SendActions m -> [NodeId] -> TxAux -> m TxAux
-submitAndSave sendActions na txAux@TxAux {..} = do
->>>>>>> 79b0351a
     let txId = hash taTx
     submitTxRaw enqueue txAux
     saveTx (txId, txAux)
@@ -65,13 +59,8 @@
 
 -- | Construct Tx using multiple secret keys and given list of desired outputs.
 submitMTx
-<<<<<<< HEAD
-    :: TxMode ssc m
+    :: TxMode ssc ctx m
     => EnqueueMsg m
-=======
-    :: TxMode ssc ctx m
-    => SendActions m
->>>>>>> 79b0351a
     -> NonEmpty (SafeSigner, Address)
     -> NonEmpty TxOutAux
     -> m TxAux
@@ -84,37 +73,21 @@
 
 -- | Construct Tx using secret key and given list of desired outputs
 submitTx
-<<<<<<< HEAD
-    :: TxMode ssc m
+    :: TxMode ssc ctx m
     => EnqueueMsg m
-=======
-    :: TxMode ssc ctx m
-    => SendActions m
->>>>>>> 79b0351a
     -> SafeSigner
     -> NonEmpty TxOutAux
     -> m TxAux
 submitTx enqueue ss outputs = do
     utxo <- getOwnUtxos . one $ makePubKeyAddress (safeToPublic ss)
-<<<<<<< HEAD
-    txw <- eitherToThrow TxError $
-           createTx utxo ss outputs
-    submitAndSave enqueue txw
-
--- | Construct redemption Tx using redemption secret key and a output address
-submitRedemptionTx
-    :: TxMode ssc m
-    => EnqueueMsg m
-=======
     createTx utxo ss outputs >>= \case
         Left e -> throwM (TxError e)
-        Right txw -> submitAndSave sendActions na txw
+        Right txw -> submitAndSave enqueue txw
 
 -- | Construct redemption Tx using redemption secret key and a output address
 submitRedemptionTx
     :: TxMode ssc ctx m
-    => SendActions m
->>>>>>> 79b0351a
+    => EnqueueMsg m
     -> RedeemSecretKey
     -> Address
     -> m (TxAux, Address, Coin)
@@ -125,18 +98,10 @@
         redeemBalance = foldl' addCoin (mkCoin 0) utxo
         txOuts0 = one $
             TxOutAux {toaOut = TxOut output redeemBalance, toaDistr = []}
-<<<<<<< HEAD
-    when (redeemBalance == mkCoin 0) $
-        throwM . TxError $ "Redeem balance is 0"
-    txw <- eitherToThrow TxError $
-           createRedemptionTx utxo rsk txouts
-    txAux <- submitAndSave enqueue txw
-=======
     when (redeemBalance == mkCoin 0) $ throwM . TxError $ "Redeem balance is 0"
     txOuts <- eitherToThrow TxError =<< runExceptT (overrideTxDistrBoot txOuts0)
     txw <- eitherToThrow TxError $ createRedemptionTx utxo rsk txOuts
-    txAux <- submitAndSave sendActions na txw
->>>>>>> 79b0351a
+    txAux <- submitAndSave enqueue txw
     pure (txAux, redeemAddress, redeemBalance)
 
 -- | Send the ready-to-use transaction
