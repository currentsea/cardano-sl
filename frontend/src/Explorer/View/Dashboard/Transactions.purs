module Explorer.View.Dashboard.Transactions (transactionsView) where

import Prelude
import Data.Array (length, null, slice)
import Data.Lens ((^.))
import Data.Maybe (Maybe(..))
import Data.Time.NominalDiffTime.Lenses (_NominalDiffTime)
import Explorer.I18n.Lang (translate)
import Explorer.I18n.Lenses (dbExploreTransactions, cCollapse, cNoData, cExpand, common, dashboard, cTransactionFeed) as I18nL
import Explorer.Lenses.State (lang, latestTransactions)
import Explorer.Routes (Route(..), toUrl)
import Explorer.Types.Actions (Action(..))
import Explorer.Types.State (CCurrency(..), State, CTxEntries)
import Explorer.View.Common (currencyCSSClass)
import Explorer.View.Dashboard.Lenses (dashboardTransactionsExpanded)
import Explorer.View.Dashboard.Shared (headerView)
import Explorer.View.Dashboard.Types (HeaderLink(..), HeaderOptions(..))
import Pos.Explorer.Web.ClientTypes (CTxEntry(..))
import Pos.Explorer.Web.Lenses.ClientTypes (cteId, cteAmount, cteTimeIssued, _CTxId, _CHash)
import Pos.Core.Lenses.Types (_Coin, getCoin)
import Pux.Html (Html, div, text) as P
import Pux.Html.Attributes (className) as P
import Pux.Html.Events (onClick, MouseEvent) as P
import Pux.Router (link) as P

maxTransactionRows :: Int
maxTransactionRows = 10

minTransactionRows :: Int
minTransactionRows = 5

transactionsView :: State -> P.Html Action
transactionsView state =
    P.div
        [ P.className "explorer-dashboard__wrapper" ]
        [ P.div
          [ P.className "explorer-dashboard__container" ]
          [ headerView state headerOptions
          , P.div
              [ P.className $ "transactions__waiting" <> visibleWaitingClazz ]
              [ P.text $ translate (I18nL.common <<< I18nL.cNoData) lang' ]
          , P.div
              [ P.className $ "transactions__container" <> visibleTxClazz ]
              $ map (transactionRow state) $ transactions'
          , P.div
            [ P.className $ "transactions__footer" <> visibleTxClazz ]
            [ P.div
                [ P.className $ "btn-expand" <> visibleBtnExpandClazz
                , P.onClick clickHandler
                ]
                [ P.text expandLabel]
            ]
          ]
        ]
    where
      lang' = state ^. lang
      expanded = state ^. dashboardTransactionsExpanded
      expandable = length transactions > minTransactionRows
      expandLabel = if expanded
          then translate (I18nL.common <<< I18nL.cCollapse) lang'
          else translate (I18nL.common <<< I18nL.cExpand) lang'
      headerOptions = HeaderOptions
          { headline: translate (I18nL.common <<< I18nL.cTransactionFeed) lang'
          , link: Just $ HeaderLink { label: translate (I18nL.dashboard <<< I18nL.dbExploreTransactions) lang'
                                    , action: NoOp
                                    }
          }
      transactions = state ^. latestTransactions
      noTransactions = null transactions
      visibleTxClazz = if noTransactions then " invisible" else ""
      visibleWaitingClazz = if not noTransactions then " invisible" else ""
      visibleBtnExpandClazz = if expandable then "" else " disabled"

      clickHandler :: P.MouseEvent -> Action
      clickHandler _ =
        if expandable
        then DashboardExpandTransactions $ not expanded
        else NoOp

      transactions' :: CTxEntries
      transactions' = if expanded
          then slice 0 maxTransactionRows transactions
          else slice 0 minTransactionRows transactions

transactionRow :: State -> CTxEntry -> P.Html Action
transactionRow state (CTxEntry entry) =
    let time entry' = case entry' ^. cteTimeIssued of
                        Just t -> show $ t ^. _NominalDiffTime
                        Nothing -> "-"
<<<<<<< HEAD

=======
>>>>>>> d45905ce
    in
    P.div
        [ P.className "transactions__row" ]
        [ P.link (toUrl <<< Transaction $ entry ^. cteId <<< _CTxId)
              [ P.className "transactions__column hash" ]
              [ P.text $ entry ^. (cteId <<< _CTxId <<< _CHash) ]
        , transactionColumn (time entry) ""
        , transactionColumn (show $ entry ^. (cteAmount <<< _Coin <<< getCoin)) <<< currencyCSSClass $ Just ADA
        ]

transactionColumn :: String -> String -> P.Html Action
transactionColumn value clazzName =
    P.div
        [ P.className $ "transactions__column " <> clazzName ]
        [ P.text value ]<|MERGE_RESOLUTION|>--- conflicted
+++ resolved
@@ -87,10 +87,6 @@
     let time entry' = case entry' ^. cteTimeIssued of
                         Just t -> show $ t ^. _NominalDiffTime
                         Nothing -> "-"
-<<<<<<< HEAD
-
-=======
->>>>>>> d45905ce
     in
     P.div
         [ P.className "transactions__row" ]
