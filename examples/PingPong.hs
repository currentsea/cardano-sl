--- conflicted
+++ resolved
@@ -15,7 +15,7 @@
 import           Data.Void                  (Void)
 import           GHC.Generics               (Generic)
 import           Message.Message            (BinaryP (..))
-import           Mockable.Concurrent        (delay, killThread, fork, for)
+import           Mockable.Concurrent        (delay, for, fork, killThread)
 import           Mockable.Production
 import           Network.Transport.Abstract (newEndPoint)
 import           Network.Transport.Concrete (concrete)
@@ -41,13 +41,8 @@
 type Packing = BinaryP
 type ConnState = ()
 
-<<<<<<< HEAD
-workers :: NodeId -> StdGen -> [NodeId] -> [Worker Packing ConnState Production]
-workers anId generator peerIds = [pingWorker generator]
-=======
-worker :: NodeId -> StdGen -> [NodeId] -> Worker Packing Production
+worker :: NodeId -> StdGen -> [NodeId] -> Worker Packing ConnState Production
 worker anId generator peerIds = pingWorker generator
->>>>>>> 9882eeb0
     where
     pingWorker :: StdGen -> SendActions Packing ConnState Production -> Production ()
     pingWorker gen sendActions = loop gen
@@ -56,13 +51,8 @@
         loop g = do
             let (i, gen') = randomR (0,1000000) g
                 us = fromMicroseconds i :: Microsecond
-<<<<<<< HEAD
-            wait $ for us
+            delay (for us)
             let pong :: NodeId -> ConversationActions ConnState Ping Pong Production -> Production ()
-=======
-            delay (for us)
-            let pong :: NodeId -> ConversationActions Void Pong Production -> Production ()
->>>>>>> 9882eeb0
                 pong peerId cactions = do
                     liftIO . putStrLn $ show anId ++ " sent PING to " ++ show peerId
                     received <- recv cactions
