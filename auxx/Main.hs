module Main
       ( main
       ) where

import           Universum
import           Unsafe (unsafeFromJust)

import           Control.Exception.Safe (handle)
import           Formatting (sformat, shown, (%))
import           JsonLog (jsonLog)
import           Mockable (Production, runProduction)
import qualified Network.Transport.TCP as TCP (TCPAddr (..))
import qualified System.IO.Temp as Temp
import           System.Wlog (LoggerName, logInfo)

import           Pos.Block.Configuration (recoveryHeadersMessage)
import qualified Pos.Client.CLI as CLI
import           Pos.Communication (OutSpecs)
import           Pos.Communication.Util (ActionSpec (..))
import           Pos.Configuration (networkConnectionTimeout)
import           Pos.Core (ConfigurationError, protocolConstants, protocolMagic)
import           Pos.DB.DB (initNodeDBs)
import           Pos.Diffusion.Full (FullDiffusionConfiguration (..), diffusionLayerFull)
import           Pos.Diffusion.Types (DiffusionLayer (..), hoistDiffusion)
import           Pos.Logic.Full (logicFullM)
import           Pos.Logic.Types (hoistLogic)
import           Pos.Launcher (HasConfigurations, NodeParams (..), NodeResources,
                               bracketNodeResources, elimRealMode, loggerBracket, lpConsoleLog,
                               runNode, withConfigurations)
import           Pos.Network.Types (NetworkConfig (..), Topology (..), topologyDequeuePolicy,
                                    topologyEnqueuePolicy, topologyFailurePolicy)
import           Pos.Ntp.Configuration (NtpConfiguration)
import           Pos.Txp (txpGlobalSettings)
import           Pos.Update (lastKnownBlockVersion)
import           Pos.Util (logException)
import           Pos.Util.CompileInfo (HasCompileInfo, retrieveCompileTimeInfo, withCompileInfo)
import           Pos.Util.Config (ConfigurationException (..))
import           Pos.Util.JsonLog.Events (JLEvent (JLTxReceived))
import           Pos.Util.Trace (wlogTrace)
import           Pos.Util.UserSecret (usVss)
import           Pos.Worker.Types (WorkerSpec)
import           Pos.WorkMode (EmptyMempoolExt, RealMode)

import           AuxxOptions (AuxxAction (..), AuxxOptions (..), AuxxStartMode (..), getAuxxOptions)
import           Mode (AuxxContext (..), AuxxMode)
import           Plugin (auxxPlugin, rawExec)
import           Repl (PrintAction, WithCommandAction (..), withAuxxRepl)

loggerName :: LoggerName
loggerName = "auxx"

-- 'NodeParams' obtained using 'CLI.getNodeParams' are not perfect for
-- Auxx, so we need to adapt them slightly.
correctNodeParams :: AuxxOptions -> NodeParams -> Production (NodeParams, Bool)
correctNodeParams AuxxOptions {..} np = do
    (dbPath, isTempDbUsed) <- case npDbPathM np of
        Nothing -> do
            tempDir <- liftIO $ Temp.getCanonicalTemporaryDirectory
            dbPath <- liftIO $ Temp.createTempDirectory tempDir "nodedb"
            logInfo $ sformat ("Temporary db created: "%shown) dbPath
            return (dbPath, True)
        Just dbPath -> do
            logInfo $ sformat ("Supplied db used: "%shown) dbPath
            return (dbPath, False)
    let np' = np
            { npNetworkConfig = networkConfig
            , npRebuildDb = npRebuildDb np || isTempDbUsed
            , npDbPathM = Just dbPath }
    return (np', isTempDbUsed)
  where
    topology = TopologyAuxx aoPeers
    networkConfig =
        NetworkConfig
        { ncDefaultPort = 3000
        , ncSelfName = Nothing
        , ncEnqueuePolicy = topologyEnqueuePolicy topology
        , ncDequeuePolicy = topologyDequeuePolicy topology
        , ncFailurePolicy = topologyFailurePolicy topology
        , ncTopology = topology
        , ncTcpAddr = TCP.Unaddressable
        }

runNodeWithSinglePlugin ::
       (HasConfigurations, HasCompileInfo)
    => NodeResources EmptyMempoolExt
    -> (WorkerSpec AuxxMode, OutSpecs)
    -> (WorkerSpec AuxxMode, OutSpecs)
runNodeWithSinglePlugin nr (plugin, plOuts) =
    runNode nr ([plugin], plOuts)

action :: HasCompileInfo => AuxxOptions -> Either WithCommandAction Text -> Production ()
action opts@AuxxOptions {..} command = do
    let pa = either printAction (const putText) command
    case aoStartMode of
        Automatic
            ->
                handle @_ @ConfigurationException (\_ -> runWithoutNode pa)
              . handle @_ @ConfigurationError (\_ -> runWithoutNode pa)
              $ withConfigurations conf (runWithConfig pa)
        Light
            -> runWithoutNode pa
        _   -> withConfigurations conf (runWithConfig pa)

  where
    runWithoutNode :: PrintAction Production -> Production ()
    runWithoutNode printAction = printAction "Mode: light" >> rawExec Nothing opts Nothing command

    runWithConfig :: HasConfigurations => PrintAction Production -> NtpConfiguration -> Production ()
    runWithConfig printAction ntpConfig = do
        printAction "Mode: with-config"
        CLI.printInfoOnStart aoCommonNodeArgs ntpConfig
        (nodeParams, tempDbUsed) <-
            correctNodeParams opts =<< CLI.getNodeParams loggerName cArgs nArgs

        let fdconf = FullDiffusionConfiguration
                { fdcProtocolMagic = protocolMagic
                , fdcProtocolConstants = protocolConstants
                , fdcRecoveryHeadersMessage = recoveryHeadersMessage
                , fdcLastKnownBlockVersion = lastKnownBlockVersion
                , fdcConvEstablishTimeout = networkConnectionTimeout
                , fdcTrace = wlogTrace "auxx"
                }

            toRealMode :: AuxxMode a -> RealMode EmptyMempoolExt a
            toRealMode auxxAction = do
                realModeContext <- ask
                let auxxContext =
                        AuxxContext
                        { acRealModeContext = realModeContext
                        , acTempDbUsed = tempDbUsed }
                lift $ runReaderT auxxAction auxxContext
        let vssSK = unsafeFromJust $ npUserSecret nodeParams ^. usVss
        let sscParams = CLI.gtSscParams cArgs vssSK (npBehaviorConfig nodeParams)
        bracketNodeResources nodeParams sscParams txpGlobalSettings initNodeDBs $ \nr -> do
            let runIO = runProduction . elimRealMode nr . toRealMode
            -- Monad here needs to be 'Production' (bracketNodeResources) so
            -- take it to real mode and then eliminate it.
            elimRealMode nr $ toRealMode $ do
                -- Here's an 'AuxxMode' thing, using a 'Logic AuxxMode' and
                -- doing a continuation in 'AuxxMode'
<<<<<<< HEAD
                logicLayerFull (jsonLog . JLTxReceived) $ \logicLayer ->
                    -- 'diffusionLayerFull' works in 'IO'. Luckily, we have
                    -- AuxxMode ~> IO and vice-versa (liftIO).
                    -- We hoist the 'Logic AuxxMode' using 'runIO' so that
                    -- the diffusion layer can use it.
                    liftIO $ diffusionLayerFull fdconf (npNetworkConfig nodeParams) Nothing (hoistLogic runIO (logic logicLayer)) $ \diffusionLayer -> runIO $ do
                        let modifier = if aoStartMode == WithNode then runNodeWithSinglePlugin nr else identity
                            (ActionSpec auxxModeAction, _) = modifier (auxxPlugin opts command)
                        -- We're back in 'AuxxMode' again. We run the logic
                        -- layer using a hoisted diffusion layer (liftIO).
                        runLogicLayer logicLayer (liftIO (runDiffusionLayer diffusionLayer (runIO (auxxModeAction (hoistDiffusion liftIO (diffusion diffusionLayer))))))
=======
                logic <- logicFullM jsonLog
                -- 'diffusionLayerFull' works in 'IO'. Luckily, we have
                -- AuxxMode ~> IO and vice-versa (liftIO).
                -- We hoist the 'Logic AuxxMode' using 'runIO' so that
                -- the diffusion layer can use it.
                liftIO $ diffusionLayerFull fdconf
                                            (npNetworkConfig nodeParams)
                                            Nothing
                                            (hoistLogic runIO logic) $ \diffusionLayer -> do
                    let modifier = if aoStartMode == WithNode then runNodeWithSinglePlugin nr else identity
                        (ActionSpec auxxModeAction, _) = modifier (auxxPlugin opts command)
                    -- We're back in 'AuxxMode' again. We run the logic
                    -- layer using a hoisted diffusion layer (liftIO).
                    runDiffusionLayer diffusionLayer $ runIO $
                        auxxModeAction (hoistDiffusion liftIO (diffusion diffusionLayer))
>>>>>>> 21b882e0
    cArgs@CLI.CommonNodeArgs {..} = aoCommonNodeArgs
    conf = CLI.configurationOptions (CLI.commonArgs cArgs)
    nArgs =
        CLI.NodeArgs {behaviorConfigPath = Nothing}

main :: IO ()
main = withCompileInfo $(retrieveCompileTimeInfo) $ do
    opts <- getAuxxOptions
    let disableConsoleLog
            | Repl <- aoAction opts =
                  -- Logging in the REPL disrupts the prompt,
                  -- so we disable it.
                  -- TODO: When LW-25 is resolved we also want
                  -- to be able to enable logging in REPL using
                  -- a Haskeline-compatible print action.
                  \lp -> lp { lpConsoleLog = Just False }
            | otherwise = identity
        loggingParams = disableConsoleLog $
            CLI.loggingParams loggerName (aoCommonNodeArgs opts)
    loggerBracket loggingParams . logException "auxx" $ do
        let runAction a = runProduction $ action opts a
        case aoAction opts of
            Repl    -> withAuxxRepl $ \c -> runAction (Left c)
            Cmd cmd -> runAction (Right cmd)<|MERGE_RESOLUTION|>--- conflicted
+++ resolved
@@ -22,11 +22,11 @@
 import           Pos.DB.DB (initNodeDBs)
 import           Pos.Diffusion.Full (FullDiffusionConfiguration (..), diffusionLayerFull)
 import           Pos.Diffusion.Types (DiffusionLayer (..), hoistDiffusion)
-import           Pos.Logic.Full (logicFullM)
-import           Pos.Logic.Types (hoistLogic)
 import           Pos.Launcher (HasConfigurations, NodeParams (..), NodeResources,
                                bracketNodeResources, elimRealMode, loggerBracket, lpConsoleLog,
                                runNode, withConfigurations)
+import           Pos.Logic.Full (logicFullM)
+import           Pos.Logic.Types (hoistLogic)
 import           Pos.Network.Types (NetworkConfig (..), Topology (..), topologyDequeuePolicy,
                                     topologyEnqueuePolicy, topologyFailurePolicy)
 import           Pos.Ntp.Configuration (NtpConfiguration)
@@ -138,20 +138,7 @@
             elimRealMode nr $ toRealMode $ do
                 -- Here's an 'AuxxMode' thing, using a 'Logic AuxxMode' and
                 -- doing a continuation in 'AuxxMode'
-<<<<<<< HEAD
-                logicLayerFull (jsonLog . JLTxReceived) $ \logicLayer ->
-                    -- 'diffusionLayerFull' works in 'IO'. Luckily, we have
-                    -- AuxxMode ~> IO and vice-versa (liftIO).
-                    -- We hoist the 'Logic AuxxMode' using 'runIO' so that
-                    -- the diffusion layer can use it.
-                    liftIO $ diffusionLayerFull fdconf (npNetworkConfig nodeParams) Nothing (hoistLogic runIO (logic logicLayer)) $ \diffusionLayer -> runIO $ do
-                        let modifier = if aoStartMode == WithNode then runNodeWithSinglePlugin nr else identity
-                            (ActionSpec auxxModeAction, _) = modifier (auxxPlugin opts command)
-                        -- We're back in 'AuxxMode' again. We run the logic
-                        -- layer using a hoisted diffusion layer (liftIO).
-                        runLogicLayer logicLayer (liftIO (runDiffusionLayer diffusionLayer (runIO (auxxModeAction (hoistDiffusion liftIO (diffusion diffusionLayer))))))
-=======
-                logic <- logicFullM jsonLog
+                logic <- logicFullM (jsonLog . JLTxReceived)
                 -- 'diffusionLayerFull' works in 'IO'. Luckily, we have
                 -- AuxxMode ~> IO and vice-versa (liftIO).
                 -- We hoist the 'Logic AuxxMode' using 'runIO' so that
@@ -166,7 +153,6 @@
                     -- layer using a hoisted diffusion layer (liftIO).
                     runDiffusionLayer diffusionLayer $ runIO $
                         auxxModeAction (hoistDiffusion liftIO (diffusion diffusionLayer))
->>>>>>> 21b882e0
     cArgs@CLI.CommonNodeArgs {..} = aoCommonNodeArgs
     conf = CLI.configurationOptions (CLI.commonArgs cArgs)
     nArgs =
