--- conflicted
+++ resolved
@@ -16,19 +16,10 @@
 import           Pos.Context (NodeContext (..))
 import           Pos.Core (ConfigurationError)
 import           Pos.DB.DB (initNodeDBs)
-<<<<<<< HEAD
-import           Pos.Diffusion.Full (FullDiffusionConfiguration (..), diffusionLayerFull)
-import           Pos.Diffusion.Types (Diffusion, DiffusionLayer (..), hoistDiffusion)
-import           Pos.Launcher (HasConfigurations, NodeParams (..), NodeResources,
-                               bracketNodeResources, elimRealMode, loggerBracket, lpConsoleLog,
-=======
 import           Pos.Diffusion.Types (Diffusion, hoistDiffusion)
 import           Pos.Launcher (HasConfigurations, NodeParams (..), NodeResources (..),
-                               bracketNodeResources, runRealMode, loggerBracket, lpConsoleLog,
->>>>>>> 94353aec
-                               runNode, withConfigurations)
-import           Pos.Logic.Full (logicFullM)
-import           Pos.Logic.Types (hoistLogic)
+                               bracketNodeResources, loggerBracket, lpConsoleLog, runNode,
+                               runRealMode, withConfigurations)
 import           Pos.Network.Types (NetworkConfig (..), Topology (..), topologyDequeuePolicy,
                                     topologyEnqueuePolicy, topologyFailurePolicy)
 import           Pos.Ntp.Configuration (NtpConfiguration)
@@ -36,10 +27,6 @@
 import           Pos.Util (logException)
 import           Pos.Util.CompileInfo (HasCompileInfo, retrieveCompileTimeInfo, withCompileInfo)
 import           Pos.Util.Config (ConfigurationException (..))
-<<<<<<< HEAD
-import           Pos.Util.Trace (wlogTrace)
-=======
->>>>>>> 94353aec
 import           Pos.Util.UserSecret (usVss)
 import           Pos.WorkMode (EmptyMempoolExt, RealMode)
 
