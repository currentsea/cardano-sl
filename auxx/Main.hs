--- conflicted
+++ resolved
@@ -79,23 +79,14 @@
 
 runNodeWithSinglePlugin ::
        (HasConfigurations, HasCompileInfo)
-<<<<<<< HEAD
     => TraceNamed IO
+    -> TxpConfiguration
     -> ProtocolMagic
     -> NodeResources EmptyMempoolExt
     -> (Diffusion AuxxMode -> AuxxMode ())
     -> Diffusion AuxxMode -> AuxxMode ()
 runNodeWithSinglePlugin logTrace pm nr plugin =
-    runNode (natTrace liftIO logTrace) pm nr [plugin]
-=======
-    => ProtocolMagic
-    -> TxpConfiguration
-    -> NodeResources EmptyMempoolExt
-    -> (Diffusion AuxxMode -> AuxxMode ())
-    -> Diffusion AuxxMode -> AuxxMode ()
-runNodeWithSinglePlugin pm txpConfig nr plugin =
-    runNode pm txpConfig nr [plugin]
->>>>>>> 658af4f0
+    runNode (natTrace liftIO logTrace) pm txpConfig nr [plugin]
 
 action
     :: HasCompileInfo
@@ -117,27 +108,18 @@
 
   where
     runWithoutNode :: PrintAction IO -> IO ()
-<<<<<<< HEAD
     runWithoutNode printAction = printAction "Mode: light"
         >> rawExec logTrace Nothing Nothing opts Nothing command
 
     runWithConfig
         :: HasConfigurations
         => PrintAction IO
-        -> NtpConfiguration
         -> ProtocolMagic
+        -> TxpConfiguration -> NtpConfiguration
         -> IO ()
-    runWithConfig printAction ntpConfig pm = do
-        printAction "Mode: with-config"
-        CLI.printInfoOnStart logTrace aoCommonNodeArgs ntpConfig
-=======
-    runWithoutNode printAction = printAction "Mode: light" >> rawExec Nothing Nothing Nothing opts Nothing command
-
-    runWithConfig :: HasConfigurations => PrintAction IO -> ProtocolMagic -> TxpConfiguration -> NtpConfiguration -> IO ()
     runWithConfig printAction pm txpConfig ntpConfig = do
         printAction "Mode: with-config"
-        CLI.printInfoOnStart aoCommonNodeArgs ntpConfig txpConfig
->>>>>>> 658af4f0
+        CLI.printInfoOnStart logTrace aoCommonNodeArgs ntpConfig txpConfig
         (nodeParams, tempDbUsed) <-
             correctNodeParams logTrace opts =<< CLI.getNodeParams loggerName cArgs nArgs
 
@@ -153,23 +135,13 @@
                               (npUserSecret nodeParams ^. usVss)
             sscParams = CLI.gtSscParams cArgs vssSK (npBehaviorConfig nodeParams)
 
-<<<<<<< HEAD
         bracketNodeResources logTrace nodeParams sscParams (txpGlobalSettings pm) (initNodeDBs pm epochSlots) $ \nr ->
             let NodeContext {..} = nrContext nr
                 modifier = if aoStartMode == WithNode
-                           then runNodeWithSinglePlugin logTrace pm nr
+                           then runNodeWithSinglePlugin logTrace pm txpConfig nr
                            else identity
-                auxxModeAction = modifier (auxxPlugin (natTrace liftIO logTrace) pm opts command)
-             in runRealMode logTrace pm nr $ \diffusion ->
-=======
-        bracketNodeResources nodeParams sscParams (txpGlobalSettings pm txpConfig) (initNodeDBs pm epochSlots) $ \nr ->
-            let NodeContext {..} = nrContext nr
-                modifier = if aoStartMode == WithNode
-                           then runNodeWithSinglePlugin pm txpConfig nr
-                           else identity
-                auxxModeAction = modifier (auxxPlugin pm txpConfig opts command)
-             in runRealMode pm txpConfig nr $ \diffusion ->
->>>>>>> 658af4f0
+                auxxModeAction = modifier (auxxPlugin (natTrace liftIO logTrace) pm txpConfig opts command)
+             in runRealMode logTrace pm txpConfig nr $ \diffusion ->
                     toRealMode (auxxModeAction (hoistDiffusion realModeToAuxx toRealMode diffusion))
 
     cArgs@CLI.CommonNodeArgs {..} = aoCommonNodeArgs
