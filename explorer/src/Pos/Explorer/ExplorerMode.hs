{-# LANGUAGE TypeFamilies #-}

module Pos.Explorer.ExplorerMode
    ( -- Explorer
      ExplorerMode
    , ExplorerTestMode
    , ExplorerTestParams
    , runExplorerTestMode
    , etcParams_L
    , ExplorerProperty
    , explorerPropertyToProperty
    -- Explorer Socket Subscription
    , SubscriptionTestMode
    , runSubTestMode
    ) where

import           Universum

import           Control.Lens (lens, makeLensesWith)

import           Test.QuickCheck (Gen, Property, Testable (..), arbitrary,
                     forAll, ioProperty)
import           Test.QuickCheck.Monadic (PropertyM, monadic)

import           Pos.Core (SlotId, Timestamp (..), epochSlots)
import           Pos.Core.Conc (currentTime)
import           Pos.DB (MonadGState (..))
import qualified Pos.DB as DB
import           Pos.DB.Block (mkSlogGState)
import qualified Pos.DB.Block as DB
import           Pos.DB.Class (MonadDBRead)
import           Pos.DB.DB as DB
import           Pos.DB.Lrc (LrcContext (..), mkLrcSyncData)
import           Pos.DB.Txp (GenericTxpLocalData (..), MempoolExt, MonadTxpMem,
                     TxpHolderTag, mkTxpLocalData)
import qualified Pos.GState as GS
import           Pos.Infra.Slotting (HasSlottingVar (..), MonadSlots (..),
                     MonadSlotsData, SimpleSlottingStateVar,
                     mkSimpleSlottingStateVar)
import qualified Pos.Infra.Slotting as Slot
import           Pos.Util (postfixLFields)
<<<<<<< HEAD
import qualified Pos.Util.Log as Log
=======
>>>>>>> 7da7cd82
import           Pos.Util.Util (HasLens (..))

import           Pos.Explorer.ExtraContext (ExtraContext, ExtraContextT,
                     HasExplorerCSLInterface, HasGenesisRedeemAddressInfo,
                     makeExtraCtx, runExtraContextT)
import           Pos.Explorer.Socket.Holder (ConnectionsState)
import           Pos.Explorer.Txp (ExplorerExtraModifier (..))

import           Pos.Core.JsonLog (CanJsonLog (..))
import           Pos.Infra.Util.JsonLog.Events (HasJsonLogConfig (..),
                     jsonLogDefault)
import           Pos.Launcher.Configuration (HasConfigurations)
import           Pos.WorkMode (MinWorkMode)

-- Need Emulation because it has instance Mockable CurrentTime
import           Test.Pos.Block.Logic.Emulation (Emulation (..), runEmulation)
import           Test.Pos.Block.Logic.Mode (TestParams (..))
import           Test.Pos.Crypto.Dummy (dummyProtocolMagic)


-------------------------------------------------------------------------------------
-- Explorer mode
-------------------------------------------------------------------------------------

-- | We require much less then @WorkMode@, and this simplifies things later when
-- testing (and running).
type ExplorerMode ctx m =
    ( MonadDBRead m
    -- Database operations
    , MonadSlots ctx m
    -- Slotting
    , MonadThrow m
    , MonadCatch m
    , MonadMask m
    -- General utility operations
    , HasExplorerCSLInterface m
    -- For mocking external functions
    , HasGenesisRedeemAddressInfo m
    -- Genesis operations
    , MonadTxpMem (MempoolExt m) ctx m
    -- Txp, could be @TxpLocalWorkMode@
    , MinWorkMode m
    -- The rest of the constraints - logger, mockable, configurations
    )

----------------------------------------------------------------------------
-- TestParams
----------------------------------------------------------------------------

-- An object of this type has instance Arbitrary and is used as the source
-- of randomness in the tests.
type ExplorerTestParams = TestParams

----------------------------------------------------------------------------
-- Mock for ExplorerTestMode
----------------------------------------------------------------------------

-- | Test mode to run with. Using @Emulation@.
type ExplorerTestMode = ReaderT ExplorerTestContext Emulation

-- | Test mode with extra context so we can mock out the external functions.
type ExplorerExtraTestMode = ExtraContextT ExplorerTestMode

data ExplorerTestContext = ExplorerTestContext
    { etcGState       :: !GS.GStateContext
    , etcSystemStart  :: !Timestamp
    , etcSSlottingVar :: !SimpleSlottingStateVar
    , etcSlotId       :: !(Maybe SlotId)
    -- ^ If this value is 'Just' we will return it as the current
    -- slot. Otherwise simple slotting is used.
    , etcTxpLocalData :: !(GenericTxpLocalData ExplorerExtraModifier)
    , etcLoggerName   :: !Log.LoggerName
    , etcParams       :: !ExplorerTestParams
    }

makeLensesWith postfixLFields ''ExplorerTestContext

instance HasLens SimpleSlottingStateVar ExplorerTestContext SimpleSlottingStateVar where
    lensOf = etcSSlottingVar_L

----------------------------------------------------------------------------
-- Mock initialization
----------------------------------------------------------------------------

data ExplorerTestInitContext = ExplorerTestInitContext
    { eticDBPureVar      :: !DB.DBPureVar
    }

makeLensesWith postfixLFields ''ExplorerTestInitContext

type ExplorerTestInitMode = ReaderT ExplorerTestInitContext IO

runTestInitMode :: ExplorerTestInitContext -> ExplorerTestInitMode a -> IO a
runTestInitMode ctx = usingReaderT ctx

initExplorerTestContext
    :: (HasConfigurations, MonadIO m)
    => ExplorerTestParams
    -> m ExplorerTestContext
initExplorerTestContext tp@TestParams {..} = do
    dbPureVar <- DB.newDBPureVar
    let initCtx = ExplorerTestInitContext
            { eticDBPureVar      = dbPureVar
            }
    --lh <- liftIO $ Log.setupLogging (defaultInteractiveConfiguration Log.Debug)
    liftIO $ runTestInitMode initCtx $ do
        DB.initNodeDBs dummyProtocolMagic epochSlots
        lcLrcSync <- newTVarIO =<< mkLrcSyncData
        let _gscLrcContext = LrcContext {..}
        _gscSlogGState <- mkSlogGState
        _gscSlottingVar <- newTVarIO =<< GS.getSlottingData
        let etcGState = GS.GStateContext {_gscDB = DB.PureDB dbPureVar, ..}
        etcSSlottingVar <- mkSimpleSlottingStateVar
        etcSystemStart <- Timestamp <$> currentTime
        etcTxpLocalData <- mkTxpLocalData

        let etcSlotId       = Nothing
            etcParams       = tp
            etcLoggerName   = "explorertesting"
        pure ExplorerTestContext {..}

-- | Run test mode with @ExtraContext@ so we can mock the functions.
runExplorerTestMode
    :: HasConfigurations
    => ExplorerTestParams
    -> ExtraContext
    -> ExplorerExtraTestMode a
    -> IO a
runExplorerTestMode tp extraContext action = do
    ctx <- initExplorerTestContext tp
    runEmulation (getTimestamp $ _tpStartTime tp) $
        usingReaderT ctx (runExtraContextT extraContext action)

----------------------------------------------------------------------------
-- Boilerplate ExplorerTestInitContext instances
----------------------------------------------------------------------------

instance HasLens DB.DBPureVar ExplorerTestInitContext DB.DBPureVar where
    lensOf = eticDBPureVar_L

----------------------------------------------------------------------------
-- Boilerplate ExplorerTestInitMode instances
----------------------------------------------------------------------------

instance HasConfigurations => DB.MonadDBRead ExplorerTestInitMode where
    dbGet = DB.dbGetPureDefault
    dbIterSource = DB.dbIterSourcePureDefault
    dbGetSerBlock = DB.dbGetSerBlockPureDefault
    dbGetSerUndo = DB.dbGetSerUndoPureDefault

instance HasConfigurations => DB.MonadDB ExplorerTestInitMode where
    dbPut = DB.dbPutPureDefault
    dbWriteBatch = DB.dbWriteBatchPureDefault
    dbDelete = DB.dbDeletePureDefault
    dbPutSerBlunds = DB.dbPutSerBlundsPureDefault

----------------------------------------------------------------------------
-- Boilerplate ExplorerTestContext instances
----------------------------------------------------------------------------

instance GS.HasGStateContext ExplorerTestContext where
    gStateContext = etcGState_L

instance HasSlottingVar ExplorerTestContext where
    slottingTimestamp = etcSystemStart_L
    slottingVar = GS.gStateContext . GS.gscSlottingVar

instance HasLens DB.DBPureVar ExplorerTestContext DB.DBPureVar where
    lensOf = GS.gStateContext . GS.gscDB . pureDBLens
      where
        getter = \case
            DB.RealDB _   -> realDBInTestsError
            DB.PureDB pdb -> pdb
        setter _ pdb = DB.PureDB pdb
        pureDBLens = lens getter setter
        realDBInTestsError = error "You are using real db in tests"

-- We need to define the full transformer stack type.
type instance MempoolExt ExplorerExtraTestMode = ExplorerExtraModifier

instance HasLens TxpHolderTag ExplorerTestContext (GenericTxpLocalData ExplorerExtraModifier) where
    lensOf = etcTxpLocalData_L

instance HasLens Log.LoggerName ExplorerTestContext Log.LoggerName where
      lensOf = etcLoggerName_L

-- instance HasLoggerName' ExplorerTestContext where
    -- loggerName = lensOf @LoggerName

instance HasJsonLogConfig ExplorerTestContext where
    jsonLogConfig = jsonLogConfig

----------------------------------------------------------------------------
-- Boilerplate ExplorerTestMode instances
----------------------------------------------------------------------------

instance HasConfigurations => MonadGState ExplorerTestMode where
    gsAdoptedBVData = DB.gsAdoptedBVDataDefault

instance (HasConfigurations, MonadSlotsData ctx ExplorerTestMode)
      => MonadSlots ctx ExplorerTestMode
  where
    getCurrentSlot = do
        view etcSlotId_L >>= \case
            Nothing -> Slot.getCurrentSlotSimple
            Just slot -> pure (Just slot)
    getCurrentSlotBlocking =
        view etcSlotId_L >>= \case
            Nothing -> Slot.getCurrentSlotBlockingSimple
            Just slot -> pure slot
    getCurrentSlotInaccurate = do
        view etcSlotId_L >>= \case
            Nothing -> Slot.getCurrentSlotInaccurateSimple
            Just slot -> pure slot
    currentTimeSlotting = Slot.currentTimeSlottingSimple

instance HasConfigurations => DB.MonadDBRead ExplorerTestMode where
    dbGet = DB.dbGetPureDefault
    dbIterSource = DB.dbIterSourcePureDefault
    dbGetSerBlock = DB.dbGetSerBlockPureDefault
    dbGetSerUndo = DB.dbGetSerUndoPureDefault

instance HasConfigurations => DB.MonadDB ExplorerTestMode where
    dbPut = DB.dbPutPureDefault
    dbWriteBatch = DB.dbWriteBatchPureDefault
    dbDelete = DB.dbDeletePureDefault
    dbPutSerBlunds = DB.dbPutSerBlundsPureDefault

-- instance {-# OVERLAPPING #-} HasLoggerName ExplorerTestMode where
--     askLoggerName = askLoggerNameDefault
--     modifyLoggerName = modifyLoggerNameDefault

instance {-# OVERLAPPING #-} CanJsonLog ExplorerTestMode where
    jsonLog = jsonLogDefault


----------------------------------------------------------------------------
-- SubscriptionMode
----------------------------------------------------------------------------

newtype SubscriptionTestMode a = SubscriptionTestMode
    { runSubscriptionTestMode :: (StateT ConnectionsState IO a)
    } deriving (Functor, Applicative, Monad, MonadThrow, MonadState ConnectionsState)

runSubTestMode :: ConnectionsState -> SubscriptionTestMode a -> IO (a, ConnectionsState)
runSubTestMode connectionsState m =
    runStateT (runSubscriptionTestMode m) connectionsState

-- instance HasLoggerName SubscriptionTestMode where
--     askLoggerName        = pure "explorer-subscription-test"
--     modifyLoggerName _ a = a

----------------------------------------------------------------------------
-- Property
----------------------------------------------------------------------------

type ExplorerProperty = PropertyM ExplorerExtraTestMode

explorerPropertyToProperty
    :: ( HasConfigurations, Testable a )
    => Gen ExplorerTestParams
    -> ExplorerProperty a
    -> Property
explorerPropertyToProperty tpGen explorerTestProperty =
    forAll tpGen $ \tp ->
        monadic (ioProperty . (runExplorerTestMode tp makeExtraCtx)) explorerTestProperty

instance (Testable a, HasConfigurations) => Testable (ExplorerProperty a) where
    property = explorerPropertyToProperty arbitrary<|MERGE_RESOLUTION|>--- conflicted
+++ resolved
@@ -39,10 +39,7 @@
                      mkSimpleSlottingStateVar)
 import qualified Pos.Infra.Slotting as Slot
 import           Pos.Util (postfixLFields)
-<<<<<<< HEAD
 import qualified Pos.Util.Log as Log
-=======
->>>>>>> 7da7cd82
 import           Pos.Util.Util (HasLens (..))
 
 import           Pos.Explorer.ExtraContext (ExtraContext, ExtraContextT,
