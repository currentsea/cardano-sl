--- conflicted
+++ resolved
@@ -28,42 +28,26 @@
 
 import qualified Pos.Explorer.DB as GS
 import           Pos.Explorer.Txp.Common (buildExplorerExtraLookup)
--- import           Pos.Explorer.Txp.Toil (EGlobalToilM, ExplorerExtraLookup (..),
---                      ExplorerExtraModifier (..), eApplyToil)
 import           Pos.Explorer.Txp.Toil (EGlobalToilM, ExplorerExtraLookup (..),
                      ExplorerExtraModifier (..), eApplyToil, eRollbackToil)
 import           Pos.Explorer.Txp.Toil.Monad (ExplorerExtraM)
 
 -- | Settings used for global transactions data processing used by explorer.
-<<<<<<< HEAD
-explorerTxpGlobalSettings
-    :: HasConfiguration
-    -- :: (MonadIO m, HasConfiguration)
-    => TraceNamed IO --ExplorerExtraM
-    -> ProtocolMagic
-    -> TxpGlobalSettings
-explorerTxpGlobalSettings logTrace pm =
-    -- verification is same
-    (txpGlobalSettings pm)
-    { tgsApplyBlocks = \tr -> applyBlocksWith tr pm (applySettings logTrace)
-    --TODO applySettings could take the Trace inside applyBlocksWith
-    , tgsRollbackBlocks = \_ -> processBlunds (rollbackSettings logTrace) . getNewestFirst
-=======
 explorerTxpGlobalSettings :: HasConfiguration
-                          => ProtocolMagic
+                          => TraceNamed IO
+                          -> ProtocolMagic
                           -> TxpConfiguration
                           -> TxpGlobalSettings
-explorerTxpGlobalSettings pm txpConfig =
+explorerTxpGlobalSettings logTrace pm txpConfig =
     -- verification is same
     (txpGlobalSettings pm txpConfig)
-    { tgsApplyBlocks = applyBlocksWith pm txpConfig applySettings
-    , tgsRollbackBlocks = processBlunds rollbackSettings . getNewestFirst
->>>>>>> 658af4f0
+    { tgsApplyBlocks = \tr -> applyBlocksWith tr pm txpConfig (applySettings logTrace)
+    , tgsRollbackBlocks = \_ -> processBlunds (rollbackSettings logTrace) . getNewestFirst
     }
 
 applySettings ::
        TxpGlobalApplyMode ctx m
-    => TraceNamed IO --ExplorerExtraM
+    => TraceNamed IO
     -> ProcessBlundsSettings ExplorerExtraLookup ExplorerExtraModifier m
 applySettings _{-logTrace-} =
     ProcessBlundsSettings
@@ -77,7 +61,7 @@
 
 rollbackSettings ::
        TxpGlobalRollbackMode m
-    => TraceNamed IO --ExplorerExtraM
+    => TraceNamed IO
     -> ProcessBlundsSettings ExplorerExtraLookup ExplorerExtraModifier m
 rollbackSettings _ = -- logTrace =
     ProcessBlundsSettings
