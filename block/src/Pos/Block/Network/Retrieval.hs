--- conflicted
+++ resolved
@@ -36,16 +36,11 @@
 import qualified Pos.DB.BlockIndex as DB
 import           Pos.Infra.Communication.Protocol (NodeId)
 import           Pos.Infra.Diffusion.Types (Diffusion, StreamEntry (..))
-<<<<<<< HEAD
-import qualified Pos.Infra.Diffusion.Types as Diffusion (Diffusion (getBlocks, streamBlocks))
-import           Pos.Infra.Reporting (HasMisbehaviorMetrics, reportOrLogE, reportOrLogW)
-import           Pos.Util.Trace (noTrace)
-=======
 import qualified Pos.Infra.Diffusion.Types as Diffusion
                      (Diffusion (getBlocks, streamBlocks))
 import           Pos.Infra.Reporting (HasMisbehaviorMetrics, reportOrLogE,
                      reportOrLogW)
->>>>>>> c793d4f2
+import           Pos.Util.Trace (noTrace)
 import           Pos.Util.Util (HasLens (..))
 
 -- I really don't like join
