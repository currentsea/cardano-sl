--- conflicted
+++ resolved
@@ -20,14 +20,9 @@
 import qualified Data.HashMap.Strict as HM
 import qualified Data.HashSet as HS
 import           Formatting (build, ords, sformat, (%))
-<<<<<<< HEAD
-import           Mockable (forConcurrently)
-=======
 import qualified System.Metrics.Counter as Metrics
-import           System.Wlog (logDebug, logInfo, logWarning)
 import           UnliftIO (MonadUnliftIO)
 
->>>>>>> 66fe2e10
 import           Pos.Block.Logic.Internal (BypassSecurityCheck (..),
                      MonadBlockApply, applyBlocksUnsafe, rollbackBlocksUnsafe)
 import           Pos.Block.Slog.Logic (ShouldCallBListener (..))
@@ -38,7 +33,6 @@
 import           Pos.Core.Mockable (forConcurrently)
 import           Pos.Core.Reporting (HasMisbehaviorMetrics (..),
                      MisbehaviorMetrics (..))
-import           Pos.Core.Slotting (MonadSlots)
 import           Pos.Core.Util.TimeLimit (logWarningWaitLinear)
 import           Pos.Crypto (ProtocolMagic)
 import qualified Pos.DB.Block.Load as DB
@@ -46,9 +40,6 @@
 import qualified Pos.DB.GState.Stakes as GS (getRealStake, getRealTotalStake)
 import           Pos.Delegation (getDelegators, isIssuerByAddressHash)
 import qualified Pos.GState.SanityCheck as DB (sanityCheckDB)
-import           Pos.Infra.Reporting (HasMisbehaviorMetrics (..),
-                     MisbehaviorMetrics (..))
-import           Pos.Infra.Slotting (MonadSlots)
 import           Pos.Lrc.Consumer (LrcConsumer (..))
 import           Pos.Lrc.Consumers (allLrcConsumers)
 import           Pos.Lrc.Context (LrcContext (lcLrcSync), LrcSyncData (..))
@@ -60,23 +51,15 @@
 import           Pos.Lrc.Fts (followTheSatoshiM)
 import           Pos.Lrc.Mode (LrcMode)
 import           Pos.Lrc.Types (RichmenStakes)
-<<<<<<< HEAD
-import           Pos.Sinbin.Util.TimeLimit (logWarningWaitLinear)
-=======
->>>>>>> 66fe2e10
-import           Pos.Ssc (MonadSscMem, noReportNoSecretsForEpoch1,
-                     sscCalculateSeed)
+import           Pos.Ssc (noReportNoSecretsForEpoch1, sscCalculateSeed)
 import           Pos.Txp.Configuration (HasTxpConfiguration)
 import qualified Pos.Txp.DB.Stakes as GS (stakeSource)
 import           Pos.Update.DB (getCompetingBVStates)
 import           Pos.Update.Poll.Types (BlockVersionState (..))
 import           Pos.Util (maybeThrow)
---import           Pos.Util.Trace (noTrace)
 import           Pos.Util.Trace.Named (TraceNamed, logDebug, logInfo,
                      logWarning)
 import           Pos.Util.Util (HasLens (..))
-import qualified System.Metrics.Counter as Metrics
-import           UnliftIO (MonadUnliftIO)
 
 ----------------------------------------------------------------------------
 -- Single shot
@@ -88,12 +71,6 @@
     , LrcMode ctx m
     , MonadBlockApply ctx m
     , MonadReader ctx m
-<<<<<<< HEAD
-    , MonadSlots ctx m
-    , MonadSscMem ctx m
-    , SscMessageConstraints
-=======
->>>>>>> 66fe2e10
     )
 
 -- | Run leaders and richmen computation for given epoch. If stable
