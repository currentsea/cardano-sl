{-# LANGUAGE AllowAmbiguousTypes #-}
{-# LANGUAGE CPP                 #-}
{-# LANGUAGE TypeFamilies        #-}
{-# LANGUAGE TypeOperators       #-}

{-# OPTIONS_GHC -fno-warn-orphans #-}

-- | Pure functions for operations with transactions

module Pos.Client.Txp.Util
       (
       -- * Tx creation params
         InputSelectionPolicy (..)
       , defaultInputSelectionPolicy
       , PendingAddresses (..)

       -- * Tx creation
       , TxCreateMode
       , makeAbstractTx
       , runTxCreator
       , makePubKeyTx
       , makeMPubKeyTx
       , makeMPubKeyTxAddrs
       , makeMOfNTx
       , makeRedemptionTx
       , createGenericTx
       , createTx
       , createMTx
       , createMOfNTx
       , createRedemptionTx

       -- * Fees logic
       , txToLinearFee
       , computeTxFee

       -- * Additional datatypes
       , TxError (..)
       , isCheckedTxError
       , isNotEnoughMoneyTxError

       , TxOutputs
       , TxWithSpendings
       ) where

import           Universum hiding (keys, tail)

import           Control.Lens (makeLenses, (%=), (.=))
import           Control.Monad.Except (ExceptT, MonadError (throwError),
                     runExceptT)
import           Data.Default (Default (..))
import           Data.Fixed (Fixed, HasResolution)
import qualified Data.HashSet as HS
import           Data.List (partition, tail)
import qualified Data.List.NonEmpty as NE
import qualified Data.Map as M
import qualified Data.Semigroup as S
import qualified Data.Set as Set
import           Data.Traversable (for)
import qualified Data.Vector as V
import           Formatting (bprint, build, sformat, stext, (%))
import qualified Formatting.Buildable
import           Serokell.Util (listJson)

import           Pos.Binary (biSize)
import           Pos.Chain.Script (Script)
import           Pos.Chain.Script.Examples (multisigRedeemer, multisigValidator)
import           Pos.Chain.Txp (Tx (..), TxAux (..), TxFee (..), TxIn (..),
                     TxInWitness (..), TxOut (..), TxOutAux (..),
                     TxSigData (..), Utxo)
import           Pos.Client.Txp.Addresses (MonadAddresses (..))
import           Pos.Core (Address, Coin, StakeholderId, TxFeePolicy (..),
                     TxSizeLinear (..), calculateTxSizeLinear, coinToInteger,
                     integerToCoin, isRedeemAddress, mkCoin, sumCoins,
                     txSizeLinearMinValue, unsafeIntegerToCoin, unsafeSubCoin)
import           Pos.Core.Attributes (mkAttributes)
import           Pos.Core.Configuration (HasConfiguration)
import           Pos.Core.Update (bvdTxFeePolicy)
import           Pos.Crypto (ProtocolMagic, RedeemSecretKey, SafeSigner,
                     SignTag (SignRedeemTx, SignTx), deterministicKeyGen,
                     fakeSigner, hash, redeemSign, redeemToPublic, safeSign,
                     safeToPublic)
import           Pos.DB (MonadGState, gsAdoptedBVData)
<<<<<<< HEAD
import           Pos.Script (Script)
import           Pos.Script.Examples (multisigRedeemer, multisigValidator)
import           Pos.Txp (Tx (..), TxAux (..), TxFee (..), TxIn (..),
                     TxInWitness (..), TxOut (..), TxOutAux (..),
                     TxSigData (..), Utxo)
import           Pos.Util.Log.LogSafe (SecureLog, buildUnsecure)
=======
import           Pos.Infra.Util.LogSafe (SecureLog, buildUnsecure)
>>>>>>> 658af4f0
import           Test.QuickCheck (Arbitrary (..), elements)

import           Data.Semigroup (Semigroup)

type TxInputs = NonEmpty TxIn
type TxOwnedInputs owner = NonEmpty (owner, TxIn)
type TxOutputs = NonEmpty TxOutAux
type TxWithSpendings = (TxAux, NonEmpty TxOut)

-- | List of addresses which are refered by at least one output of transaction
-- which is not yet confirmed i.e. detected in block.
newtype PendingAddresses = PendingAddresses (Set Address)
#if MIN_VERSION_base(4,9,0)
    deriving (Show, Semigroup, Monoid)
#else
    deriving (Show, Monoid)
#endif

instance Buildable TxWithSpendings where
    build (txAux, neTxOut) =
        bprint ("("%build%", "%listJson%")") txAux neTxOut

-- This datatype corresponds to raw transaction.
data TxRaw = TxRaw
    { trInputs         :: !(TxOwnedInputs TxOut)
    -- ^ Selected inputs from Utxo
    , trOutputs        :: !TxOutputs
    -- ^ Output addresses of tx (without remaining output)
    , trRemainingMoney :: !Coin
    -- ^ Remaining money
    } deriving (Show)

data TxError =
      NotEnoughMoney !Coin
      -- ^ Parameter: how much more money is needed
    | NotEnoughAllowedMoney !Coin
      -- ^ Parameter: how much more money is needed and which available input addresses
      -- are present in output addresses set
    | FailedToStabilize
      -- ^ Parameter: how many attempts were performed
    | OutputIsRedeem !Address
      -- ^ One of the tx outputs is a redemption address
    | RedemptionDepleted
      -- ^ Redemption address has already been used
    | SafeSignerNotFound !Address
      -- ^ The safe signer at the specified address was not found
    | GeneralTxError !Text
      -- ^ Parameter: description of the problem
    deriving (Show, Generic)

isNotEnoughMoneyTxError :: TxError -> Bool
isNotEnoughMoneyTxError = \case
    NotEnoughMoney{}        -> True
    NotEnoughAllowedMoney{} -> True
    _                       -> False

instance Exception TxError

instance Buildable TxError where
    build (NotEnoughMoney coin) =
        bprint ("Transaction creation error: not enough money, need "%build%" more") coin
    build (NotEnoughAllowedMoney coin) =
        bprint ("Transaction creation error: not enough money on addresses which are not included \
                \in output addresses set, need "%build%" more") coin
    build FailedToStabilize =
        "Transaction creation error: failed to stabilize fee"
    build (OutputIsRedeem addr) =
        bprint ("Output address "%build%" is a redemption address") addr
    build RedemptionDepleted =
        bprint "Redemption address balance is 0"
    build (SafeSignerNotFound addr) =
        bprint ("Address "%build%" has no associated safe signer") addr
    build (GeneralTxError msg) =
        bprint ("Transaction creation error: "%stext) msg

isCheckedTxError :: TxError -> Bool
isCheckedTxError = \case
    NotEnoughMoney{}        -> True
    NotEnoughAllowedMoney{} -> True
    FailedToStabilize{}     -> False
    OutputIsRedeem{}        -> True
    RedemptionDepleted{}    -> True
    SafeSignerNotFound{}    -> True
    GeneralTxError{}        -> True

-----------------------------------------------------------------------------
-- Tx creation
-----------------------------------------------------------------------------

-- | Specifies the way Utxos are going to be grouped.
data InputSelectionPolicy
    = OptimizeForSecurity       -- ^ Spend everything from the address
    | OptimizeForHighThroughput -- ^ No grouping, prefer confirmed addresses
    deriving (Show, Eq, Enum, Bounded, Generic)

instance Buildable InputSelectionPolicy where
    build = \case
        OptimizeForSecurity       -> "securely"
        OptimizeForHighThroughput -> "high throughput"

instance Buildable (SecureLog InputSelectionPolicy) where
    build = buildUnsecure

instance Default InputSelectionPolicy where
    def = defaultInputSelectionPolicy

defaultInputSelectionPolicy :: InputSelectionPolicy
defaultInputSelectionPolicy = OptimizeForSecurity

instance Arbitrary InputSelectionPolicy where
    arbitrary = elements [minBound .. maxBound]

-- | Mode for creating transactions. We need to know fee policy.
type TxDistrMode m
     = ( MonadGState m
       , HasConfiguration
       )

type TxCreateMode m
    = ( TxDistrMode m
      , MonadAddresses m
      )

-- | Generic function to create a transaction, given desired inputs,
-- outputs and a way to construct witness from signature data
makeAbstractTx :: (owner -> TxSigData -> Either e TxInWitness)
               -> TxOwnedInputs owner
               -> TxOutputs
               -> Either e TxAux
makeAbstractTx mkWit txInputs outputs = do
  let
    tx = UnsafeTx (map snd txInputs) txOutputs txAttributes
    txOutputs = map toaOut outputs
    txAttributes = mkAttributes ()
    txSigData = TxSigData
        { txSigTxHash = hash tx
        }
  txWitness <- V.fromList . toList <$>
      for txInputs (\(addr, _) -> mkWit addr txSigData)
  pure $ TxAux tx txWitness

-- | Datatype which contains all data from DB which is necessary
-- to create transactions
data TxCreatorData = TxCreatorData
    { _tcdFeePolicy            :: !TxFeePolicy
    , _tcdInputSelectionPolicy :: !InputSelectionPolicy
    }

makeLenses ''TxCreatorData

-- | Transformer which holds data necessary for creating transactions
type TxCreator m = ReaderT TxCreatorData (ExceptT TxError m)

runTxCreator
    :: TxDistrMode m
    => InputSelectionPolicy
    -> TxCreator m a
    -> m (Either TxError a)
runTxCreator inputSelectionPolicy action = runExceptT $ do
    _tcdFeePolicy <- bvdTxFeePolicy <$> gsAdoptedBVData
    let _tcdInputSelectionPolicy = inputSelectionPolicy
    runReaderT action TxCreatorData{..}

-- | Like 'makePubKeyTx', but allows usage of different signers
makeMPubKeyTx
    :: ProtocolMagic
    -> (owner -> Either e SafeSigner)
    -> TxOwnedInputs owner
    -> TxOutputs
    -> Either e TxAux
makeMPubKeyTx pm getSs = makeAbstractTx mkWit
  where mkWit addr sigData =
          getSs addr <&> \ss ->
              PkWitness (safeToPublic ss) (safeSign pm SignTx ss sigData)

-- | More specific version of 'makeMPubKeyTx' for convenience
makeMPubKeyTxAddrs
    :: ProtocolMagic
    -> (Address -> Either e SafeSigner)
    -> TxOwnedInputs TxOut
    -> TxOutputs
    -> Either e TxAux
makeMPubKeyTxAddrs pm hdwSigners = makeMPubKeyTx pm getSigner
  where
    getSigner (TxOut addr _) = hdwSigners addr

-- | Makes a transaction which use P2PKH addresses as a source
makePubKeyTx
    :: ProtocolMagic
    -> SafeSigner
    -> TxInputs
    -> TxOutputs
    -> TxAux
makePubKeyTx pm ss txInputs txOutputs = either absurd identity $
    makeMPubKeyTx pm (\_ -> Right ss) (map ((), ) txInputs) txOutputs

makeMOfNTx
    :: ProtocolMagic
    -> Script
    -> [Maybe SafeSigner]
    -> TxInputs
    -> TxOutputs
    -> TxAux
makeMOfNTx pm validator sks txInputs txOutputs = either absurd identity $
    makeAbstractTx mkWit (map ((), ) txInputs) txOutputs
  where
    mkWit _ sigData =
        Right $ ScriptWitness validator (multisigRedeemer pm sigData sks)

makeRedemptionTx
    :: ProtocolMagic
    -> RedeemSecretKey
    -> TxInputs
    -> TxOutputs
    -> TxAux
makeRedemptionTx pm rsk txInputs txOutputs = either absurd identity $
    makeAbstractTx mkWit (map ((), ) txInputs) txOutputs
  where rpk = redeemToPublic rsk
        mkWit _ sigData =
            Right $ RedeemWitness rpk (redeemSign pm SignRedeemTx rsk sigData)

-- | Helper for summing values of `TxOutAux`s
sumTxOutCoins :: NonEmpty TxOutAux -> Integer
sumTxOutCoins = sumCoins . map (txOutValue . toaOut)

integerToFee :: MonadError TxError m => Integer -> m TxFee
integerToFee =
    either (throwError . invalidFee) (pure . TxFee) . integerToCoin
  where
    invalidFee reason = GeneralTxError ("Invalid fee: " <> reason)

fixedToFee :: (MonadError TxError m, HasResolution a) => Fixed a -> m TxFee
fixedToFee = integerToFee . ceiling

type FlatUtxo = [(TxIn, TxOutAux)]
type InputPickingWay = Utxo -> TxOutputs -> Coin -> Either TxError FlatUtxo

-- TODO [CSM-526] Scatter on submodules

-------------------------------------------------------------------------
-- Simple inputs picking
-------------------------------------------------------------------------

data InputPickerState = InputPickerState
    { _ipsMoneyLeft        :: !Coin
    , _ipsAvailableOutputs :: !FlatUtxo
    }

makeLenses ''InputPickerState

type InputPicker = StateT InputPickerState (Either TxError)

plainInputPicker :: PendingAddresses -> InputPickingWay
plainInputPicker (PendingAddresses pendingAddrs) utxo _outputs moneyToSpent =
    evalStateT (pickInputs []) (InputPickerState moneyToSpent sortedUnspent)
  where
    onlyConfirmedInputs :: Set.Set Address -> (TxIn, TxOutAux) -> Bool
    onlyConfirmedInputs addrs (_, (TxOutAux (TxOut addr _))) = not (addr `Set.member` addrs)
    --
    -- NOTE (adinapoli, kantp) Under certain circumstances, it's still possible for the `confirmed` set
    -- to be exhausted and for the utxo to be picked from the `unconfirmed`, effectively allowing for the
    -- old "slow" behaviour which could create linear chains of dependent transactions which can then be
    -- submitted to relays and possibly fail to be accepted if they arrive in an out-of-order fashion,
    -- effectively piling up in the mempool of the edgenode and in need to be resubmitted.
    -- However, this policy significantly reduce the likelyhood of such edge case to happen, as for exchanges
    -- the `confirmed` set would tend to be quite big anyway.
    -- We should revisit such policy and its implications during a proper rewrite.
    --
    -- NOTE (adinapoli, kantp) There is another subtle corner case which involves such partitioning; it's now
    -- in theory (by absurd reasoning) for the `confirmed` set to contain only dust, which would yes involve a
    -- "high throughput" Tx but also a quite large one, bringing it closely to the "Toil too large" error
    -- (The same malady the @OptimiseForSecurity@ policy was affected by).
    sortedUnspent = confirmed ++ unconfirmed

    (confirmed, unconfirmed) =
      -- Give precedence to "confirmed" addresses.
      partition (onlyConfirmedInputs pendingAddrs)
                (sortOn (Down . txOutValue . toaOut . snd) (M.toList utxo))

    pickInputs :: FlatUtxo -> InputPicker FlatUtxo
    pickInputs inps = do
        moneyLeft <- use ipsMoneyLeft
        if moneyLeft == mkCoin 0
            then return inps
            else do
            mNextOut <- fmap fst . uncons <$> use ipsAvailableOutputs
            case mNextOut of
                Nothing -> throwError $ NotEnoughMoney moneyLeft
                Just inp@(_, (TxOutAux (TxOut {..}))) -> do
                    ipsMoneyLeft .= unsafeSubCoin moneyLeft (min txOutValue moneyLeft)
                    ipsAvailableOutputs %= tail
                    pickInputs (inp : inps)

-------------------------------------------------------------------------
-- Grouped inputs picking
-------------------------------------------------------------------------

-- | Group of unspent transaction outputs which belongs
-- to one address
data UtxoGroup = UtxoGroup
    { ugAddr       :: !Address
    , ugTotalMoney :: !Coin
    , ugUtxo       :: !(NonEmpty (TxIn, TxOutAux))
    } deriving (Show)

-- | Group unspent outputs by addresses
groupUtxo :: Utxo -> [UtxoGroup]
groupUtxo utxo =
    map mkUtxoGroup preUtxoGroups
  where
    futxo = M.toList utxo
    preUtxoGroups = NE.groupAllWith (txOutAddress . toaOut . snd) futxo
    mkUtxoGroup ugUtxo@(sample :| _) =
        let ugAddr = txOutAddress . toaOut . snd $ sample
            ugTotalMoney = unsafeIntegerToCoin . sumTxOutCoins $
                map snd ugUtxo
        in UtxoGroup {..}

data GroupedInputPickerState = GroupedInputPickerState
    { _gipsMoneyLeft             :: !Coin
    , _gipsAvailableOutputGroups :: ![UtxoGroup]
    }

makeLenses ''GroupedInputPickerState

type GroupedInputPicker = StateT GroupedInputPickerState (Either TxError)

groupedInputPicker :: InputPickingWay
groupedInputPicker utxo outputs moneyToSpent =
    evalStateT (pickInputs []) (GroupedInputPickerState moneyToSpent sortedGroups)
  where
    gUtxo = groupUtxo utxo
    outputAddrsSet = foldl' (flip HS.insert) mempty $
        map (txOutAddress . toaOut) outputs
    isOutputAddr = flip HS.member outputAddrsSet
    sortedGroups = sortOn (Down . ugTotalMoney) $
        filter (not . isOutputAddr . ugAddr) gUtxo
    disallowedInputGroups = filter (isOutputAddr . ugAddr) gUtxo
    disallowedMoney = sumCoins $ map ugTotalMoney disallowedInputGroups

    pickInputs :: FlatUtxo -> GroupedInputPicker FlatUtxo
    pickInputs inps = do
        moneyLeft <- use gipsMoneyLeft
        if moneyLeft == mkCoin 0
            then return inps
            else do
                mNextOutGroup <- fmap fst . uncons <$> use gipsAvailableOutputGroups
                case mNextOutGroup of
                    Nothing -> if disallowedMoney >= coinToInteger moneyLeft
                        then throwError $ NotEnoughAllowedMoney moneyLeft
                        else throwError $ NotEnoughMoney moneyLeft
                    Just UtxoGroup {..} -> do
                        gipsMoneyLeft .= unsafeSubCoin moneyLeft (min ugTotalMoney moneyLeft)
                        gipsAvailableOutputGroups %= tail
                        pickInputs (toList ugUtxo ++ inps)

-------------------------------------------------------------------------
-- Further logic
-------------------------------------------------------------------------

-- | Given filtered Utxo, desired outputs and fee size,
-- prepare correct inputs and outputs for transaction
-- (and tell how much to send to remaining address)
prepareTxRawWithPicker
    :: Monad m
    => InputPickingWay
    -> Utxo
    -> TxOutputs
    -> TxFee
    -> TxCreator m TxRaw
prepareTxRawWithPicker inputPicker utxo outputs (TxFee fee) = do
    mapM_ (checkIsNotRedeemAddr . txOutAddress . toaOut) outputs

    totalMoney <- sumTxOuts outputs
    when (totalMoney == mkCoin 0) $
        throwError $ GeneralTxError "Attempted to send 0 money"

    moneyToSpent <- case integerToCoin (sumCoins [totalMoney, fee]) of
        -- we don't care about exact number if user desires all money in the world
        Left _  -> throwError $ NotEnoughMoney maxBound
        Right c -> pure c

    futxo <- either throwError pure $ inputPicker utxo outputs moneyToSpent
    case nonEmpty futxo of
        Nothing       -> throwError $ GeneralTxError "Failed to prepare inputs!"
        Just inputsNE -> do
            totalTxAmount <- sumTxOuts $ map snd inputsNE
            let trInputs = map formTxInputs inputsNE
                trRemainingMoney = totalTxAmount `unsafeSubCoin` moneyToSpent
            let trOutputs = outputs
            pure TxRaw {..}
  where
    sumTxOuts = either (throwError . GeneralTxError) pure .
        integerToCoin . sumTxOutCoins
    formTxInputs (inp, TxOutAux txOut) = (txOut, inp)
    checkIsNotRedeemAddr outAddr =
        when (isRedeemAddress outAddr) $
            throwError $ OutputIsRedeem outAddr

prepareTxRaw
    :: Monad m
    => PendingAddresses
    -> Utxo
    -> TxOutputs
    -> TxFee
    -> TxCreator m TxRaw
prepareTxRaw pendingTx utxo outputs fee = do
    inputSelectionPolicy <- view tcdInputSelectionPolicy
    let inputPicker =
          case inputSelectionPolicy of
            OptimizeForHighThroughput -> plainInputPicker pendingTx
            OptimizeForSecurity       -> groupedInputPicker
    prepareTxRawWithPicker inputPicker utxo outputs fee

-- Returns set of tx outputs including change output (if it's necessary)
mkOutputsWithRem
    :: TxCreateMode m
    => AddrData m
    -> TxRaw
    -> TxCreator m TxOutputs
mkOutputsWithRem addrData TxRaw {..}
    | trRemainingMoney == mkCoin 0 = pure trOutputs
    | otherwise = do
        changeAddr <- lift . lift $ getNewAddress addrData
        let txOut = TxOut changeAddr trRemainingMoney
        pure $ TxOutAux txOut :| toList trOutputs

prepareInpsOuts
    :: TxCreateMode m
    => ProtocolMagic
    -> PendingAddresses
    -> Utxo
    -> TxOutputs
    -> AddrData m
    -> TxCreator m (TxOwnedInputs TxOut, TxOutputs)
prepareInpsOuts pm pendingTx utxo outputs addrData = do
    txRaw@TxRaw {..} <- prepareTxWithFee pm pendingTx utxo outputs
    outputsWithRem <- mkOutputsWithRem addrData txRaw
    pure (trInputs, outputsWithRem)

createGenericTx
    :: TxCreateMode m
    => ProtocolMagic
    -> PendingAddresses
    -> (TxOwnedInputs TxOut -> TxOutputs -> Either TxError TxAux)
    -> InputSelectionPolicy
    -> Utxo
    -> TxOutputs
    -> AddrData m
    -> m (Either TxError TxWithSpendings)
createGenericTx pm pendingTx creator inputSelectionPolicy utxo outputs addrData =
    runTxCreator inputSelectionPolicy $ do
        (inps, outs) <- prepareInpsOuts pm pendingTx utxo outputs addrData
        txAux <- either throwError return $ creator inps outs
        pure (txAux, map fst inps)

createGenericTxSingle
    :: TxCreateMode m
    => ProtocolMagic
    -> PendingAddresses
    -> (TxInputs -> TxOutputs -> Either TxError TxAux)
    -> InputSelectionPolicy
    -> Utxo
    -> TxOutputs
    -> AddrData m
    -> m (Either TxError TxWithSpendings)
createGenericTxSingle pm pendingTx creator = createGenericTx pm pendingTx (creator . map snd)

-- | Make a multi-transaction using given secret key and info for outputs.
-- Currently used for HD wallets only, thus `HDAddressPayload` is required
createMTx
    :: TxCreateMode m
    => ProtocolMagic
    -> PendingAddresses
    -> InputSelectionPolicy
    -> Utxo
    -> (Address -> Maybe SafeSigner)
    -> TxOutputs
    -> AddrData m
    -> m (Either TxError TxWithSpendings)
createMTx pm pendingTx groupInputs utxo hdwSigners outputs addrData =
    createGenericTx pm pendingTx (makeMPubKeyTxAddrs pm getSigner)
        groupInputs utxo outputs addrData
  where
    getSigner address =
        note (SafeSignerNotFound address) $
        hdwSigners address

-- | Make a multi-transaction using given secret key and info for
-- outputs.
createTx
    :: TxCreateMode m
    => ProtocolMagic
    -> PendingAddresses
    -> Utxo
    -> SafeSigner
    -> TxOutputs
    -> AddrData m
    -> m (Either TxError TxWithSpendings)
createTx pm pendingTx utxo ss outputs addrData =
    createGenericTxSingle pm pendingTx (\i o -> Right $ makePubKeyTx pm ss i o)
    OptimizeForHighThroughput utxo outputs addrData

-- | Make a transaction, using M-of-N script as a source
createMOfNTx
    :: TxCreateMode m
    => ProtocolMagic
    -> PendingAddresses
    -> Utxo
    -> [(StakeholderId, Maybe SafeSigner)]
    -> TxOutputs
    -> AddrData m
    -> m (Either TxError TxWithSpendings)
createMOfNTx pm pendingTx utxo keys outputs addrData =
    createGenericTxSingle pm pendingTx (\i o -> Right $ makeMOfNTx pm validator sks i o)
    OptimizeForSecurity utxo outputs addrData
  where
    ids = map fst keys
    sks = map snd keys
    m = length $ filter isJust sks
    validator = multisigValidator pm m ids

-- | Make a transaction for retrieving money from redemption address
createRedemptionTx
    :: TxCreateMode m
    => ProtocolMagic
    -> Utxo
    -> RedeemSecretKey
    -> TxOutputs
    -> m (Either TxError TxAux)
createRedemptionTx pm utxo rsk outputs =
    runTxCreator whetherGroupedInputs $ do
        TxRaw {..} <- prepareTxRaw mempty utxo outputs (TxFee $ mkCoin 0)
        let bareInputs = snd <$> trInputs
        pure $ makeRedemptionTx pm rsk bareInputs trOutputs
  where
    -- always spend redeem address fully
    whetherGroupedInputs = OptimizeForSecurity

-----------------------------------------------------------------------------
-- Fees logic
-----------------------------------------------------------------------------

-- | Helper function to reduce code duplication
withLinearFeePolicy
    :: Monad m
    => (TxSizeLinear -> TxCreator m a)
    -> TxCreator m a
withLinearFeePolicy action = view tcdFeePolicy >>= \case
    TxFeePolicyUnknown w _ -> throwError $ GeneralTxError $
        sformat ("Unknown fee policy, tag: "%build) w
    TxFeePolicyTxSizeLinear linearPolicy ->
        action linearPolicy

-- | Prepare transaction considering fees
prepareTxWithFee
    :: MonadAddresses m
    => ProtocolMagic
    -> PendingAddresses
    -> Utxo
    -> TxOutputs
    -> TxCreator m TxRaw
prepareTxWithFee pm pendingTx utxo outputs = withLinearFeePolicy $ \linearPolicy ->
    stabilizeTxFee pm pendingTx linearPolicy utxo outputs

-- | Compute, how much fees we should pay to send money to given
-- outputs
computeTxFee
    :: MonadAddresses m
    => ProtocolMagic
    -> PendingAddresses
    -> Utxo
    -> TxOutputs
    -> TxCreator m TxFee
computeTxFee pm pendingTx utxo outputs = do
    TxRaw {..} <- prepareTxWithFee pm pendingTx utxo outputs
    let outAmount = sumTxOutCoins trOutputs
        inAmount = sumCoins $ map (txOutValue . fst) trInputs
        remaining = coinToInteger trRemainingMoney
    integerToFee $ inAmount - outAmount - remaining

-- | Search such spendings that transaction's fee would be stable.
--
-- Stabilisation is simple iterative algorithm which performs
-- @ fee <- minFee( tx(fee) ) @ per iteration step.
-- It does *not* guarantee to find minimal possible fee, but is expected
-- to converge in O(|utxo|) steps, where @ utxo @ a set of addresses
-- encountered in utxo.
--
-- Alogrithm consists of two stages:
--
-- 1. Iterate until @ fee_{i+1} <= fee_i @.
-- It can last for no more than @ ~2 * |utxo| @ iterations. Really, let's
-- consider following cases:
--
--     * Number of used input addresses increased at i-th iteration, i.e.
--       @ |inputs(tx(fee_i))| > |inputs(tx(fee_{i-1}))| @,
--       which can happen no more than |utxo| times.
--
--     * Number of tx input addresses stayed the same, i.e.
--       @ |inputs(tx(fee_i))| = |inputs(tx(fee_{i-1}))| @.
--
--       If @ fee_i <= fee_{i-1} @ then stage 1 has already finished. Otherwise,
--       since inputs and outputs are picked deterministically, inputs and
--       outputs for @ tx(fee_i) @ and @ tx(fee_{i-1}) @ are the same and they
--       differ only in remainder amount. Since we assume @ fee_i > fee_{i-1} @,
--       then @ rem(tx(fee_i)) < rem(tx(fee_{i-1})) @ by evaluation method.
--       It leads to @ size(tx(fee_i)) <= size(tx(fee_{i-1})) @ and thus
--       @ minFee(tx(fee_i)) <= minFee(tx(fee_{i-1})) @,
--       i.e. @ fee_{i+1} <= fee_{i} @.
--
--     * Number if input addresses decreased.
--       It may occur when fee increases more than on current remainder.
--       In this case fee on next iteration would indeed decrease, because
--       size of single input is much greater than any fluctuations of
--       remainder size (in bytes).
--
-- In total, case (1) occurs no more than |utxo| times, case (2) is always
-- followed by case (1), and case (3) terminates current stage immediatelly,
-- thus stage 1 takes no more than, approximatelly, @ 2 * |utxo| @ iterations.
--
-- 2. Once we find such @ i @ for which @ fee_{i+1} <= fee_i @, we can return
-- @ tx(fee_i) @ as answer, but it may contain overestimated fee (which is still
-- valid).
-- To possibly find better solutions we iterate for several times more.
stabilizeTxFee
    :: forall m
     . MonadAddresses m
    => ProtocolMagic
    -> PendingAddresses
    -> TxSizeLinear
    -> Utxo
    -> TxOutputs
    -> TxCreator m TxRaw
stabilizeTxFee pm pendingTx linearPolicy utxo outputs = do
    minFee <- fixedToFee (txSizeLinearMinValue linearPolicy)
    mtx <- stabilizeTxFeeDo (False, firstStageAttempts) minFee
    case mtx of
        Nothing -> throwError FailedToStabilize
        Just tx -> pure $ tx & \(S.Min (S.Arg _ txRaw)) -> txRaw
  where
    firstStageAttempts = 2 * length utxo + 5
    secondStageAttempts = 10

    stabilizeTxFeeDo :: (Bool, Int)
                     -> TxFee
                     -> TxCreator m $ Maybe (S.ArgMin TxFee TxRaw)
    stabilizeTxFeeDo (_, 0) _ = pure Nothing
    stabilizeTxFeeDo (isSecondStage, attempt) expectedFee = do
        txRaw <- prepareTxRaw pendingTx utxo outputs expectedFee
        fakeChangeAddr <- lift . lift $ getFakeChangeAddress
        txMinFee <- txToLinearFee linearPolicy $
                    createFakeTxFromRawTx pm fakeChangeAddr txRaw

        let txRawWithFee = S.Min $ S.Arg expectedFee txRaw
        let iterateDo step = stabilizeTxFeeDo step txMinFee
        case expectedFee `compare` txMinFee of
            LT -> iterateDo (isSecondStage, attempt - 1)
            EQ -> pure (Just txRawWithFee)
            GT -> do
                let nextStep = (True, if isSecondStage then attempt - 1 else secondStageAttempts)
                futureRes <- iterateDo nextStep
                return $! Just txRawWithFee S.<> futureRes

-- | Calcucate linear fee from transaction's size
txToLinearFee
    :: MonadError TxError m
    => TxSizeLinear -> TxAux -> m TxFee
txToLinearFee linearPolicy =
    fixedToFee .
    calculateTxSizeLinear linearPolicy .
    biSize @TxAux

-- | Function is used to calculate intermediate fee amounts
-- when forming a transaction
createFakeTxFromRawTx :: ProtocolMagic -> Address -> TxRaw -> TxAux
createFakeTxFromRawTx pm fakeAddr TxRaw{..} =
    let fakeOutMB
            | trRemainingMoney == mkCoin 0 = Nothing
            | otherwise =
                Just $
                TxOutAux (TxOut fakeAddr trRemainingMoney)
        txOutsWithRem = maybe trOutputs (\remTx -> remTx :| toList trOutputs) fakeOutMB

        -- We create fake signers instead of safe signers,
        -- because safe signer requires passphrase
        -- but we don't want to reveal our passphrase to compute fee.
        -- Fee depends on size of tx in bytes, sign of a tx has the fixed size
        -- so we can use arbitrary signer.
        (_, fakeSK) = deterministicKeyGen "patakbardaqskovoroda228pva1488kk"
    in either absurd identity $ makeMPubKeyTxAddrs
           pm
           (\_ -> Right $ fakeSigner fakeSK)
           trInputs
           txOutsWithRem<|MERGE_RESOLUTION|>--- conflicted
+++ resolved
@@ -80,16 +80,7 @@
                      fakeSigner, hash, redeemSign, redeemToPublic, safeSign,
                      safeToPublic)
 import           Pos.DB (MonadGState, gsAdoptedBVData)
-<<<<<<< HEAD
-import           Pos.Script (Script)
-import           Pos.Script.Examples (multisigRedeemer, multisigValidator)
-import           Pos.Txp (Tx (..), TxAux (..), TxFee (..), TxIn (..),
-                     TxInWitness (..), TxOut (..), TxOutAux (..),
-                     TxSigData (..), Utxo)
 import           Pos.Util.Log.LogSafe (SecureLog, buildUnsecure)
-=======
-import           Pos.Infra.Util.LogSafe (SecureLog, buildUnsecure)
->>>>>>> 658af4f0
 import           Test.QuickCheck (Arbitrary (..), elements)
 
 import           Data.Semigroup (Semigroup)
