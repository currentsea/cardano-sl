--- conflicted
+++ resolved
@@ -14,11 +14,6 @@
 import           Universum
 
 import           Formatting (build, sformat, (%))
-<<<<<<< HEAD
-import           Mockable (MonadMockable)
-=======
-import           System.Wlog (logInfo)
->>>>>>> 66fe2e10
 
 import           Pos.Client.Txp.Addresses (MonadAddresses (..))
 import           Pos.Client.Txp.Balances (MonadBalances (..), getOwnUtxo)
