{-# LANGUAGE RankNTypes #-}
module Cardano.Wallet.API.V0.Handlers where

import qualified Cardano.Wallet.API.V0 as V0
import           Ntp.Client (NtpStatus)
import           Pos.Chain.Txp (TxpConfiguration)
import           Pos.Crypto (ProtocolMagic)
import           Pos.Infra.Diffusion.Types (Diffusion (sendTx))
import           Pos.Util.CompileInfo (HasCompileInfo)
import           Pos.Util.Trace.Named (TraceNamed)
import           Pos.Wallet.Web.Mode (MonadFullWalletWebMode)
import qualified Pos.Wallet.Web.Server.Handlers as V0
import           Servant
import           Universum


-- | "Hook" the old API so that it can co-exist alongside
-- other versions. This has to be interpreted as the following:
-- "As long as you can give me a function which transforms every
-- monad @m@ which implements a `MonadFullWalletWebMode` into
-- a Servant's @Handler@, I can give you back a "plain old" Server.
handlers :: ( MonadFullWalletWebMode ctx m
            , HasCompileInfo )
         => TraceNamed m
         -> (forall a. m a -> Handler a)
         -> ProtocolMagic
         -> TxpConfiguration
         -> Diffusion m
         -> TVar NtpStatus
         -> Server V0.API
<<<<<<< HEAD
handlers logTrace naturalTransformation pm diffusion ntpStatus = hoistServer
    (Proxy @V0.API)
    naturalTransformation
    (V0.servantHandlers logTrace pm ntpStatus (sendTx diffusion))
=======
handlers naturalTransformation pm txpConfig diffusion ntpStatus = hoistServer
    (Proxy @V0.API)
    naturalTransformation
    (V0.servantHandlers pm txpConfig ntpStatus (sendTx diffusion))
>>>>>>> 658af4f0
<|MERGE_RESOLUTION|>--- conflicted
+++ resolved
@@ -28,14 +28,7 @@
          -> Diffusion m
          -> TVar NtpStatus
          -> Server V0.API
-<<<<<<< HEAD
-handlers logTrace naturalTransformation pm diffusion ntpStatus = hoistServer
+handlers logTrace naturalTransformation pm txpConfig diffusion ntpStatus = hoistServer
     (Proxy @V0.API)
     naturalTransformation
-    (V0.servantHandlers logTrace pm ntpStatus (sendTx diffusion))
-=======
-handlers naturalTransformation pm txpConfig diffusion ntpStatus = hoistServer
-    (Proxy @V0.API)
-    naturalTransformation
-    (V0.servantHandlers pm txpConfig ntpStatus (sendTx diffusion))
->>>>>>> 658af4f0
+    (V0.servantHandlers logTrace pm txpConfig ntpStatus (sendTx diffusion))